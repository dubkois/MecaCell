--- conflicted
+++ resolved
@@ -15,48 +15,22 @@
  */
 template <typename Cell, template <class> class GenericConnection>
 struct GenericConnectionBodyPlugin {
-    const size_t MIN_CHUNK_SIZE = 5;
-    const size_t AVG_TASKS_PER_THREAD = 3;
-    ordered_hash_map<ordered_pair<Cell *>,
-                     std::unique_ptr<GenericConnection<Cell>>>
-        connections;  /// where we keep track of all the
-    /// connections. The ordered_hash_map is to enforce determinism.
+	const size_t MIN_CHUNK_SIZE = 5;
+	const size_t AVG_TASKS_PER_THREAD = 3;
+	ordered_hash_map<ordered_pair<Cell *>,
+	                 std::unique_ptr<GenericConnection<Cell>>>
+	    connections;  /// where we keep track of all the
+	/// connections. The ordered_hash_map is to enforce determinism.
 
-    double currentAvgCellSize = 40.0;  /// used to size the space partitioning grid
-    double currentMaxCellSize = 40.0;  /// used to size the space partitioning grid
-    const double gridCellRatio = 4.0;  /// grid size relative to the currentAvgCellSize
-    std::mutex connectionMutex;
+	double currentAvgCellSize = 40.0;  /// used to size the space partitioning grid
+	double currentMaxCellSize = 40.0;  /// used to size the space partitioning grid
+	const double gridCellRatio = 4.0;  /// grid size relative to the currentAvgCellSize
+	std::mutex connectionMutex;
 
-<<<<<<< HEAD
-    void reset (void) {
-        connections.clear();
-    }
+	void reset (void) {
+		connections.clear();
+    	}
 
-    /* *******
-     * HOOKS
-     * *******/
-    template <typename W> void preBehaviorUpdate(W *w) {
-//         logger<INF>("pre 0");
-        updateCellCellConnections(*w);
-        w->threadpool.autoChunks(w->cells, MIN_CHUNK_SIZE, AVG_TASKS_PER_THREAD,
-                                 [dt = w->getDt()](auto &c) { c->body.updateInternals(dt); });
-        w->threadpool.waitUntilLast();
-        // logger<INF>("pre 1");
-    }
-    template <typename W> void postBehaviorUpdate(W *w) {
-        // logger<INF>("post 0");
-        checkForCellCellConnections(*w);
-        w->threadpool.autoChunks(
-            w->cells, MIN_CHUNK_SIZE, AVG_TASKS_PER_THREAD,
-            [dt = w->getDt()](auto &c) { c->body.updatePositionsAndOrientations(dt); });
-        w->threadpool.waitUntilLast();
-        for (auto &c : w->cells) {
-            c->resetForce();
-            c->body.resetTorque();
-        }
-        // logger<INF>("post 1");
-    }
-=======
 	/* *******
 	 * HOOKS
 	 * *******/
@@ -156,125 +130,48 @@
 				for (const auto &nc : ncf.get()) createConnection(nc);
 		}
 	}
->>>>>>> 0cefe25f
 
-    ////////////////////////////////////////////////////////////////////////////
-    /**
-     * @brief create and register a contact surface connection between twoe cells
-     *
-     * @param cells the cells that are in contact
-     */
-    void createConnection(const ordered_pair<Cell *> &cells) {
-        connections[cells] = std::make_unique<GenericConnection<Cell>>(cells);
-        cells.first->connectedCells.insert(cells.second);
-        cells.second->connectedCells.insert(cells.first);
-        auto *newConnection = connections.at(cells).get();
-        cells.first->body.cellConnections.push_back(newConnection);
-        cells.second->body.cellConnections.push_back(newConnection);
-    }
-    /**
-     * @brief Disconnect two cells
-     *
-     * @param cells the pair of cell to disconnect
-     * @param conn the connection ptr
-     */
-    void disconnect(const ordered_pair<Cell *> &cells, GenericConnection<Cell> *conn) {
-        eraseFromVector(conn, cells.first->body.cellConnections);
-        eraseFromVector(conn, cells.second->body.cellConnections);
-        cells.first->eraseConnectedCell(cells.second);
-        cells.second->eraseConnectedCell(cells.first);
-        connections.erase(cells);
-    }
-    void deleteImpossibleConnections() {
-        for (auto &c : connections) {
-        }
-    }
-    /**
-     * @brief we check for any cell cell collision or adhesion
-     *
-     * @tparam W world type
-     * @param world world instance
-     */
-    template <typename W> void checkForCellCellConnections(W &world) {
-        // TODO: try with mutexes instead of colored grid (every batch is a task but there is
-        // a shared_mutex for newConnections)
-        const double NEW_CONNECTION_THRESHOLD = 1.0 - 1e-10;
-        Grid<Cell *> grid(std::max(currentAvgCellSize * gridCellRatio, currentMaxCellSize));
-        for (const auto &c : world.cells) grid.insert(c);
-        auto gridCells = grid.getThreadSafeGrid();
-        for (auto &color : gridCells) {
-            std::vector<std::future<std::vector<ordered_pair<Cell *>>>>
-                newConnectionsFutures;  // we collect all them futures
-            for (auto &batch : color)
-                newConnectionsFutures.push_back(world.threadpool.enqueueWithFuture([&] {
-                    std::vector<ordered_pair<Cell *>> newConns;
-                    for (size_t i = 0; i < batch.size(); ++i) {
-                        for (size_t j = i + 1; j < batch.size(); ++j) {
-                            auto op = make_ordered_cell_pair(batch[i], batch[j]);
-                            Vec AB = op.second->position - op.first->position;
-                            double sqDistance = AB.sqlength();
-                            if (sqDistance < std::pow(op.first->body.getBoundingBoxRadius() +
-                                                          op.second->body.getBoundingBoxRadius(),
-                                                      2)) {
-                                if (!op.first->isConnectedTo(op.second) && op.first != op.second) {
-                                    double dist = sqrt(sqDistance);
-                                    Vec dir = AB / dist;
-                                    auto d0 = op.first->body.getPreciseMembraneDistance(dir);
-                                    auto d1 = op.second->body.getPreciseMembraneDistance(-dir);
-                                    if (dist < NEW_CONNECTION_THRESHOLD * (d0 + d1)) newConns.push_back(op);
-                                }
-                            }
-                        }
-                    }
-                    return newConns;
-                }));
-            for (auto &ncf : newConnectionsFutures)  // and wait for their accomplishment
-                for (const auto &nc : ncf.get()) createConnection(nc);
-        }
-    }
+	/**
+	 * @brief  updates (compute forces) the connections and delete the resolved ones (when
+	 * cells are not in contact anymore)
+	 *
+	 * @param w the world
+	 * @param W world type
+	 */
+	template <typename W> void updateCellCellConnections(W &w) {
+		std::vector<std::pair<ordered_pair<Cell *>, GenericConnection<Cell> *>> toDisconnect;
+		for (auto &c : connections) {
+			c.second->update(w.getDt());
+		}
+		for (auto &con : connections) {
+			if (!con.second->fixedAdhesion && con.second->area <= 0)
+				toDisconnect.push_back(std::make_pair(con.first, con.second.get()));
+			else if (con.first.first->getBody().getConnectedCell(con.second->direction) !=
+			             con.first.second ||
+			         con.first.second->getBody().getConnectedCell(-con.second->direction) !=
+			             con.first.first)
+				toDisconnect.push_back(std::make_pair(con.first, con.second.get()));
+		}
+		for (auto &c : toDisconnect) disconnect(c.first, c.second);
+	}
 
-    /**
-     * @brief  updates (compute forces) the connections and delete the resolved ones (when
-     * cells are not in contact anymore)
-     *
-     * @param w the world
-     * @param W world type
-     */
-    template <typename W> void updateCellCellConnections(W &w) {
-        std::vector<std::pair<ordered_pair<Cell *>, GenericConnection<Cell> *>> toDisconnect;
-        for (auto &c : connections) {
-            c.second->update(w.getDt());
-        }
-        for (auto &con : connections) {
-            if (!con.second->fixedAdhesion && con.second->disconnect())
-                toDisconnect.push_back(std::make_pair(con.first, con.second.get()));
-            else if (con.first.first->getBody().getConnectedCell(con.second->getDirection()) !=
-                         con.first.second ||
-                     con.first.second->getBody().getConnectedCell(-con.second->getDirection()) !=
-                         con.first.first)
-                toDisconnect.push_back(std::make_pair(con.first, con.second.get()));
-        }
-        for (auto &c : toDisconnect) disconnect(c.first, c.second);
-    }
-
-    template <typename W> void preDeleteDeadCellsUpdate(W *w) {
-        for (auto &c : w->cells) {
-            if (c->isDead()) {
-                auto cctmp(c->body.cellConnections);
-                for (auto &connection : cctmp) {
-                    auto cells = connection->cells;
-                    auto *c0 = cells.first;
-                    auto *c1 = cells.second;
-                    eraseFromVector(connection, c0->body.cellConnections);
-                    eraseFromVector(connection, c1->body.cellConnections);
-                    c0->connectedCells.erase(c1);
-                    c1->connectedCells.erase(c0);
-                    assert(c0->id != c1->id);
-                    connections.erase(cells);
-                }
-            }
-        }
-    }
+	template <typename W> void preDeleteDeadCellsUpdate(W *w) {
+		for (auto &c : w->cells) {
+			if (c->isDead()) {
+				auto cctmp(c->body.cellConnections);
+				for (auto &connection : cctmp) {
+					auto *c0 = connection->cells.first;
+					auto *c1 = connection->cells.second;
+					eraseFromVector(connection, c0->body.cellConnections);
+					eraseFromVector(connection, c1->body.cellConnections);
+					c0->connectedCells.erase(c1);
+					c1->connectedCells.erase(c0);
+					assert(c0->id != c1->id);
+					connections.erase(connection->cells);
+				}
+			}
+		}
+	}
 };
 }
 
