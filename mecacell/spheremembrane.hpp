--- conflicted
+++ resolved
@@ -350,20 +350,13 @@
 		for (const auto &c : cells) grid.insert(c);
 		auto gridCells = grid.getThreadSafeGrid();
 		for (auto &batch : gridCells) {
-			DBG << "batch.size = " << batch.size() << endl;
 			for (size_t i = 0; i < batch.size(); ++i) {
-				DBG << "batch[" << i << "].size = " << batch[i].size() << endl;
 				for (size_t j = 0; j < batch[i].size(); ++j) {
 					for (size_t k = j + 1; k < batch[i].size(); ++k) {
 						stringstream header;
 						auto op = make_ordered_cell_pair(batch[i][j], batch[i][k]);
 						stringstream cotest;
-<<<<<<< HEAD
-						cotest << YELLOW << op.first->id << " ? " << op.second->id << endl;
-						Vec AB = op.first->position - op.second->position;
-=======
 						Vec AB = roundN(op.first->position - op.second->position);
->>>>>>> 6c7cc3e6
 						float_t sqDistance = AB.sqlength();
 						float_t sqMaxLength = pow(
 						    op.first->membrane.correctedRadius + op.second->membrane.correctedRadius,
@@ -373,26 +366,16 @@
 							    op.first != op.second) {
 								float_t dist = sqrt(sqDistance);
 								Vec dir = AB / dist;
-<<<<<<< HEAD
-								auto t0 = op.first->membrane.getConnectedCellAndMembraneDistance(dir);
-								auto t1 = op.second->membrane.getConnectedCellAndMembraneDistance(-dir);
-								cotest << "| md0 =  " << hexstr(roundN(get<1>(t0))) << endl;
-								cotest << "| md1 =  " << hexstr(roundN(get<1>(t1))) << endl;
-								if (dist < roundN(get<1>(t0)) + roundN(get<1>(t1))) {
-									cotest << "| OK" << endl;
-=======
 								if (dist <
 								    roundN(op.first->membrane.getConnectedCellAndMembraneDistance(dir)
 								               .second) +
 								        roundN(
 								            op.second->membrane.getConnectedCellAndMembraneDistance(-dir)
 								                .second)) {
->>>>>>> 6c7cc3e6
 									newConnections.insert(op);
 								}
 							}
 						}
-						ordered_log[std::stoi(header.str())] = cotest.str();
 					}
 				}
 			}
