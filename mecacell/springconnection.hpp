--- conflicted
+++ resolved
@@ -35,7 +35,6 @@
 template <typename Cell> struct SpringConnection {
 	static const constexpr double COLLISION_DAMPING_RATIO = 0.5;
 	static const constexpr double ADH_DAMPING_RATIO = 1.0;
-	static const constexpr double ANG_ADH_COEF = 10.0;
 	static const constexpr double ADH_CONSTANT =
 	    0.03 * Config::DEFAULT_CELL_STIFFNESS;  // factor by which all adhesion forces is
 	                                            // multiplied
@@ -168,11 +167,6 @@
 		                                    cells.second->getBody().getMomentOfInertia(),
 		                                flex.first.k);
 		flex.second.c = flex.first.c;
-		logger<DBG>("paire ", cells.first->id, " <-> ", cells.second->id);
-		logger<DBG>("first flex dir = ", flex.first.direction, ", target = ",
-		            flex.first.target);
-		logger<DBG>("second flex dir = ", flex.second.direction, ", target = ",
-		            flex.second.target);
 	}
 
 	void init() {
@@ -195,14 +189,7 @@
 		const auto &cell = cells.template get<n>();
 		const auto &other = cells.template get < n == 0 ? 1 : 0 > ();
 		const double sign = n == 0 ? 1 : -1;
-<<<<<<< HEAD
-        
-        
-		if (flexNode.targetUpdateEnabled) flexNode.target = direction * sign;
-		flexNode.updateDelta();
-=======
-
->>>>>>> 429ad5da
+
 		if (flexNode.maxTetaAutoCorrect &&
 		    flexNode.delta.teta > flexNode.maxTeta) {  // if we passed flex break angle
 			double dif = flexNode.delta.teta - flexNode.maxTeta;
@@ -267,14 +254,6 @@
 			}
 		}
 	}
-	
-	bool disconnect (void) const {
-        return area <= 0;
-    }
-    
-    const Vec& getDirection (void) const {
-        return direction;
-    }
 };
 }
 #endif