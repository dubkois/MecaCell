#ifndef LOGGER_HPP
#define LOGGER_HPP
#include <algorithm>
#include <array>
#include <chrono>
#include <cstdio>
#include <ctime>
#include <iomanip>
#include <iostream>
#include <sstream>
#include <utility>

using std::ostream;
using std::string;
using std::cout;
using std::cerr;
using std::endl;

namespace MecaCell {
// the following are LINUX ONLY terminal color codes.
#ifdef MECACELL_TERMINAL_COLORS
const constexpr static char RESET[] = "\033[0m";
const constexpr static char BLACK[] = "\033[30m";
const constexpr static char RED[] = "\033[31m";
const constexpr static char GREEN[] = "\033[32m";
const constexpr static char YELLOW[] = "\033[33m";
const constexpr static char BLUE[] = "\033[34m";
const constexpr static char MAGENTA[] = "\033[35m";
const constexpr static char CYAN[] = "\033[36m";
const constexpr static char WHITE[] = "\033[37m";
const constexpr static char BOLDBLACK[] = "\033[1m\033[30m";
const constexpr static char BOLDRED[] = "\033[1m\033[31m";
const constexpr static char BOLDGREEN[] = "\033[1m\033[32m";
const constexpr static char BOLDYELLOW[] = "\033[1m\033[33m";
const constexpr static char BOLDBLUE[] = "\033[1m\033[34m";
const constexpr static char BOLDMAGENTA[] = "\033[1m\033[35m";
const constexpr static char BOLDCYAN[] = "\033[1m\033[36m";
const constexpr static char BOLDWHITE[] = "\033[1m\033[37m";
#else
const constexpr static char RESET[] = "";
const constexpr static char BLACK[] = "";
const constexpr static char RED[] = "";
const constexpr static char GREEN[] = "";
const constexpr static char YELLOW[] = "";
const constexpr static char BLUE[] = "";
const constexpr static char MAGENTA[] = "";
const constexpr static char CYAN[] = "";
const constexpr static char WHITE[] = "";
const constexpr static char BOLDBLACK[] = "";
const constexpr static char BOLDRED[] = "";
const constexpr static char BOLDGREEN[] = "";
const constexpr static char BOLDYELLOW[] = "";
const constexpr static char BOLDBLUE[] = "";
const constexpr static char BOLDMAGENTA[] = "";
const constexpr static char BOLDCYAN[] = "";
const constexpr static char BOLDWHITE[] = "";
#endif

template <typename T> std::string sublogger(T&& t) {
    std::ostringstream os;
    os << t;
    return os.str();
}

template <typename T, typename... Args> std::string sublogger(T&& t, Args&&... args) {
    std::ostringstream os;
    os << t << sublogger(std::forward<Args>(args)...);
    return os.str();
}

struct WARN {
#ifndef MECACELL_LOGGER_WARN_DISABLE
    static constexpr const bool enabled = true;
#else
    static constexpr const bool enabled = false;
#endif
    static constexpr const auto color = YELLOW;
    static constexpr const auto tag = "⚠ ";
};
struct ERR {
#ifndef MECACELL_LOGGER_ERR_DISABLE
    static constexpr const bool enabled = true;
#else
    static constexpr const bool enabled = false;
#endif
    static constexpr const auto color = RED;
    static constexpr const auto tag = " ✖ ";
};
struct INF {
#ifndef MECACELL_LOGGER_INF_DISABLE
    static constexpr const bool enabled = true;
#else
    static constexpr const bool enabled = false;
#endif
    static constexpr const auto color = BLUE;
    static constexpr const auto tag = "⟢ ";
};
struct DBG {
#ifndef MECACELL_LOGGER_DBG_DISABLE
    static constexpr const bool enabled = true;
#else
    static constexpr const bool enabled = false;
#endif
    static constexpr const auto color = MAGENTA;
    static constexpr const auto tag = "☵ ";
};
struct SUC {
#ifndef MECACELL_LOGGER_SUC_DISABLE
    static constexpr const bool enabled = true;
#else
    static constexpr const bool enabled = false;
#endif
    static constexpr const auto color = BOLDGREEN;
    static constexpr const auto tag = " ✓ ";
};

template <typename Type, typename... Args> void logger(Args&&... args) {
<<<<<<< HEAD
    if (Type::enabled) {
        time_t rawtime;
        time(&rawtime);
        struct tm* timeinfo = localtime(&rawtime);
        char buffer[80];
        strftime(buffer, 80, "%F %H:%M:%S", timeinfo);
=======
	if (Type::enabled) {
		time_t rawtime;
		time(&rawtime);
		struct tm* timeinfo = localtime(&rawtime);
		char buffer[80];
		strftime(buffer, 80, "%F %H:%M:%S", timeinfo);
>>>>>>> 0cefe25f

        std::ostringstream os;
        os << BOLDBLACK << "[" << buffer << "]" << RESET << Type::color << " " << Type::tag
           << BOLDBLACK << " : " << RESET;
        os << sublogger(std::forward<Args>(args)...) << std::endl;
        std::cerr << os.str();
    }
}
}
#endif<|MERGE_RESOLUTION|>--- conflicted
+++ resolved
@@ -57,86 +57,77 @@
 #endif
 
 template <typename T> std::string sublogger(T&& t) {
-    std::ostringstream os;
-    os << t;
-    return os.str();
+	std::ostringstream os;
+	os << t;
+	return os.str();
 }
 
 template <typename T, typename... Args> std::string sublogger(T&& t, Args&&... args) {
-    std::ostringstream os;
-    os << t << sublogger(std::forward<Args>(args)...);
-    return os.str();
+	std::ostringstream os;
+	os << t << sublogger(std::forward<Args>(args)...);
+	return os.str();
 }
 
 struct WARN {
 #ifndef MECACELL_LOGGER_WARN_DISABLE
-    static constexpr const bool enabled = true;
+	static constexpr const bool enabled = true;
 #else
-    static constexpr const bool enabled = false;
+	static constexpr const bool enabled = false;
 #endif
-    static constexpr const auto color = YELLOW;
-    static constexpr const auto tag = "⚠ ";
+	static constexpr const auto color = YELLOW;
+	static constexpr const auto tag = "⚠ ";
 };
 struct ERR {
 #ifndef MECACELL_LOGGER_ERR_DISABLE
-    static constexpr const bool enabled = true;
+	static constexpr const bool enabled = true;
 #else
-    static constexpr const bool enabled = false;
+	static constexpr const bool enabled = false;
 #endif
-    static constexpr const auto color = RED;
-    static constexpr const auto tag = " ✖ ";
+	static constexpr const auto color = RED;
+	static constexpr const auto tag = " ✖ ";
 };
 struct INF {
 #ifndef MECACELL_LOGGER_INF_DISABLE
-    static constexpr const bool enabled = true;
+	static constexpr const bool enabled = true;
 #else
-    static constexpr const bool enabled = false;
+	static constexpr const bool enabled = false;
 #endif
-    static constexpr const auto color = BLUE;
-    static constexpr const auto tag = "⟢ ";
+	static constexpr const auto color = BLUE;
+	static constexpr const auto tag = "⟢ ";
 };
 struct DBG {
 #ifndef MECACELL_LOGGER_DBG_DISABLE
-    static constexpr const bool enabled = true;
+	static constexpr const bool enabled = true;
 #else
-    static constexpr const bool enabled = false;
+	static constexpr const bool enabled = false;
 #endif
-    static constexpr const auto color = MAGENTA;
-    static constexpr const auto tag = "☵ ";
+	static constexpr const auto color = MAGENTA;
+	static constexpr const auto tag = "☵ ";
 };
 struct SUC {
 #ifndef MECACELL_LOGGER_SUC_DISABLE
-    static constexpr const bool enabled = true;
+	static constexpr const bool enabled = true;
 #else
-    static constexpr const bool enabled = false;
+	static constexpr const bool enabled = false;
 #endif
-    static constexpr const auto color = BOLDGREEN;
-    static constexpr const auto tag = " ✓ ";
+	static constexpr const auto color = BOLDGREEN;
+	static constexpr const auto tag = " ✓ ";
 };
 
 template <typename Type, typename... Args> void logger(Args&&... args) {
-<<<<<<< HEAD
-    if (Type::enabled) {
-        time_t rawtime;
-        time(&rawtime);
-        struct tm* timeinfo = localtime(&rawtime);
-        char buffer[80];
-        strftime(buffer, 80, "%F %H:%M:%S", timeinfo);
-=======
 	if (Type::enabled) {
 		time_t rawtime;
 		time(&rawtime);
 		struct tm* timeinfo = localtime(&rawtime);
 		char buffer[80];
 		strftime(buffer, 80, "%F %H:%M:%S", timeinfo);
->>>>>>> 0cefe25f
 
-        std::ostringstream os;
-        os << BOLDBLACK << "[" << buffer << "]" << RESET << Type::color << " " << Type::tag
-           << BOLDBLACK << " : " << RESET;
-        os << sublogger(std::forward<Args>(args)...) << std::endl;
-        std::cerr << os.str();
-    }
+		std::ostringstream os;
+		os << BOLDBLACK << "[" << buffer << "]" << RESET << Type::color << " " << Type::tag
+		   << BOLDBLACK << " : " << RESET;
+		os << sublogger(std::forward<Args>(args)...) << std::endl;
+		std::cerr << os.str();
+	}
 }
 }
 #endif