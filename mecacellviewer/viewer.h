#ifndef MECACELLVIEWER_H
#define MECACELLVIEWER_H
#include <QGuiApplication>
#include <QIcon>
#include <QMatrix4x4>
#include <QOpenGLFramebufferObject>
#include <QPointF>
#include <QQmlApplicationEngine>
#include <QQmlContext>
#include <QSize>
#include <QSurfaceFormat>

#include <functional>
#include <chrono>

#include <mecacell/utilities/hooktools.hpp>

#include "camera.hpp"
#include "managers/blur.hpp"
#include "managers/msaa.hpp"
#include "managers/screenmanager.hpp"
#include "managers/ssao.hpp"
#include "menu/button.hpp"
#include "menu/menuelement.hpp"
#include "paintstep.hpp"
#include "renderables/cellgroup.hpp"
#include "renderables/connectionsgroup.hpp"
#include "renderables/skybox.hpp"
#include "signalslotbase.h"
#include "utilities/keyboardmanager.hpp"
#include "utilities/mousemanager.hpp"

namespace MecacellViewer {
template <typename S> class Viewer : public SignalSlotRenderer {
    friend class SignalSlotBase;

 public:
    using Scenario = S;
    using World = typename Scenario::World;
    using Cell = typename World::cell_t;
    using Vec = decltype(((Cell *)nullptr)->getPosition());
    using R = Viewer<Scenario>;
    using hook_s = void(R *);
    using ButtonType = Button<R>;

    DECLARE_HOOK(preLoad, preLoop, preDraw, postDraw, onLoad)

    const std::map<QString, int> defaultPaintStepPriorities {
        {           "Mesh type", 10      },
        { "Display connections", 17      },
        {                "SSAO", 1000000 },
        {                "MSAA", 0       },
        {              "Skybox", 5       },
        {                "Blur", 2000000 }
    };

    /**
     * @brief register a single hook method. cf registerPlugins()
     *
     * @param h hook type (same name as hook method)
     * @param f the actual hook
     */
    void registerHook(const Hooks &h, hook_t f) { hooks[h].push_back(f); }


    void setScenarioResetLambda (std::function<void(Scenario &sc)> f) {
        scenarioResetLambda = f;
    }

    std::function<void(Scenario &sc)> scenarioResetLambda;

    Viewer(Scenario &sc) : scenario(sc) {
#if __APPLE__
#include "TargetConditionals.h"
#if TARGET_OS_MAC
        // compatibility profile (Qt's default) is not available on mac os...
        // we have to use a core profile
        QSurfaceFormat f;
        f.setProfile(QSurfaceFormat::CoreProfile);
        f.setVersion(3, 3);
        f.setAlphaBufferSize(8);
        f.setRenderableType(QSurfaceFormat::OpenGL);
        QSurfaceFormat::setDefaultFormat(f);
#endif
#endif
        registerPlugin(km);
        registerPlugin(mm);
    };
    // default "plugins"
    KeyboardManager km;
    MouseManager mm;

    Scenario &scenario;

    int frame = 0;
    int nbLoopsPerFrame = 1;

    // Visual elements & config
    Camera camera;
    float screenScaleCoef = 1.0;
    bool fullscreenMode = false;
    unsigned long leftMenuSize = 200;
    QOpenGLFramebufferObject *currentFBO = nullptr;
    QSize viewportSize;
    QMatrix4x4 viewMatrix, projectionMatrix;

    // Events
    int mouseWheel = 0;
    QPointF mousePosition, mousePrevPosition;
    QFlags<Qt::MouseButtons> mouseClickedButtons, mouseDblClickedButtons,
        mousePressedButtons;
    std::set<Qt::Key> keyDown, keyUp, keyPress;

    // Stats
    std::chrono::time_point<std::chrono::high_resolution_clock> t0, tfps;
    double viewDt;
    int nbFramesSinceLastTick = 0;
    unsigned long currentFrameNumber = 0;
    Cell *selectedCell = nullptr;
    bool worldUpdate = false;
    bool loopStep = false;
    double fpsRefreshRate = 0.4;
    QVariantMap guiCtrl, stats;
    QList<QVariant> enabledPaintSteps;
    std::vector<std::pair<QList<QVariant>, bool>> displayMenuToggled;

    MenuElement<R> displayMenu;
    bool displayMenuChanged = true;
    ColorMode currentColorMode = color_normal;

    QQuickWindow *view;
    QQmlApplicationEngine *engine;

    QSize viewSize{800, 600};
    QPoint viewPos{0, 0};
    QString viewIcon = ":/images/logo_square.png";
    QString viewName = "Mecacell Viewer";


    CellRenderer_t


 private:
<<<<<<< HEAD
    std::map<Qt::Key, hook_t> keyDownMethods;
    std::map<Qt::Key, hook_t> keyUpMethods;
    std::map<Qt::Key, hook_t> keyPressMethods;
    std::map<Qt::MouseButton, hook_t> mouseDragMethods;
    std::map<Qt::MouseButton, hook_t> mouseClickMethods;
    std::map<QString, Button<R>> buttons;

    // this is just so we can store paint steps instances without making a mess
    std::map<QString, unique_ptr<PaintStep<R>>> paintSteps;

    // the actual paint steps method to be called
    std::map<int, hook_t> paintStepsMethods;

    bool paintStepsNeedsUpdate =
        true;  // do we need to refresh the list of checkable paint steps?

    // screen managers might affect the display. Usually manipulate fbos
    // Inherit from paintStep because they also usually need to be called
    // during painting. Ex: screen space ambient oclusion defines some fbos,
    // makes operations on them and draw an object (a texture) to the screen.
    std::vector<ScreenManager<R> *> screenManagers;

    // init function for the renderer. Create all the defaults paint steps and
    // screen managers, initializes scenario and users additions.
    virtual void initialize(QQuickWindow *wdw) {
        using psptr = std::unique_ptr<PaintStep<R>>;
        MenuElement<R> cellsMenu = {
            "Cells",
            {
                {"Mesh type",
                 elementType::exclusiveGroup,
                 {
                     {"None", false}, {"Centers only", false}, {"Sphere", true},
                 }},
                {"Display connections", false},
            }};

        this->window = wdw;
        viewportSize = QSize(static_cast<int>(wdw->width()), static_cast<int>(wdw->height()));
        GL = QOpenGLContext::currentContext()->functions();
        GL->initializeOpenGLFunctions();
        ////////////////////////////////
        // list of default paint steps
        /////////////////////////////////
        paintSteps.emplace("MSAA", psptr(new MSAA<R>(this)));
        paintSteps.emplace("Skybox", psptr(new Skybox<R>()));
        paintSteps.emplace("SphereCells", psptr(new CellGroup<R>()));
        paintSteps.emplace("Connections", psptr(new ConnectionsGroup<R>()));
        paintSteps.emplace("SSAO", psptr(new SSAO<R>(this)));
        paintSteps.emplace("Blur", psptr(new MenuBlur<R>(this)));
        screenManagers.push_back(dynamic_cast<ScreenManager<R> *>(paintSteps["MSAA"].get()));
        screenManagers.push_back(dynamic_cast<ScreenManager<R> *>(paintSteps["SSAO"].get()));
        screenManagers.push_back(dynamic_cast<ScreenManager<R> *>(paintSteps["Blur"].get()));

        cellsMenu.onToggled = [&](R*, MenuElement<R> *me) {
            int priority = defaultPaintStepPriorities.at("Mesh type");
            if (me->isChecked()) {
                if (me->at("Mesh type").at("Sphere").isChecked()) {
                    paintStepsMethods[priority] = [&](R *r) {
                        CellGroup<R> *cells =
                            dynamic_cast<CellGroup<R> *>(paintSteps["SphereCells"].get());
                        cells->call(r, false);
                    };
                } else if (me->at("Mesh type").at("Centers only").isChecked()) {
                    paintStepsMethods[priority] = [&](R *r) {
                        CellGroup<R> *cells =
                            dynamic_cast<CellGroup<R> *>(paintSteps["SphereCells"].get());
                        cells->call(r, true);
                    };
                } else
                    paintStepsMethods.erase(priority);
            } else
                paintStepsMethods.erase(priority);
        };

        cellsMenu.at("Display connections").onToggled = [&](R*, MenuElement<R> *me) {
            int priority = defaultPaintStepPriorities.at("Display connections");
            if (me->isChecked()) {
                paintStepsMethods[priority] = [&](R *r) {
                    ConnectionsGroup<R> *connections =
                        dynamic_cast<ConnectionsGroup<R> *>(paintSteps["Connections"].get());
                    connections->template draw<Cell>(
                        r->getScenario().getWorld().getConnectedCellsList(), r->getViewMatrix(),
                        r->getProjectionMatrix());
                };
            } else
                paintStepsMethods.erase(priority);
        };
        MenuElement<R> ssaoPostproc = {"SSAO"};
        ssaoPostproc.onToggled = [&](R*, MenuElement<R> *me) {
            int priority = defaultPaintStepPriorities.at("SSAO");
            if (me->isChecked()) {
                paintStepsMethods[priority] = [&](R *r) { paintSteps["SSAO"]->call(r); };
            } else {
                paintStepsMethods[priority] = [&](R *r) {
                    dynamic_cast<SSAO<R> *>(paintSteps["SSAO"].get())->callDumb(r);
                };
            }
        };

        MenuElement<R> postProcMenu = {"Post processing", {ssaoPostproc}};
        displayMenu = {"Enabled elements", {cellsMenu, postProcMenu}};

        // non disablable elements
        paintStepsMethods[defaultPaintStepPriorities.at("MSAA")] = [&](R *r) { paintSteps["MSAA"]->call(r); };
        paintStepsMethods[defaultPaintStepPriorities.at("Skybox")] = [&](R *r) { paintSteps["Skybox"]->call(r); };
        paintStepsMethods[defaultPaintStepPriorities.at("Blur")] = [&](R *r) { paintSteps["Blur"]->call(r); };

        for (auto &f : hooks[Hooks::onLoad]) f(this);
        displayMenu.callAll(this);
    }
    // updates Interface Additions (new buttons, new menu, ...)
    void applyInterfaceAdditions(SignalSlotBase *b) {
        QObject *root = b->window();
        for (auto &b : buttons) {
            auto &bt = b.second;
            if (bt.needsToBeUpdated()) {
                QMetaObject::invokeMethod(root, "addButton", Q_ARG(QVariant, bt.getName()),
                                          Q_ARG(QVariant, bt.getMenu()),
                                          Q_ARG(QVariant, bt.getLabel()),
                                          Q_ARG(QVariant, bt.getColor()));
                bt.updateOK();
            }
        }
        if (displayMenuChanged) {
            QMetaObject::invokeMethod(root, "createDisplayMenu",
                                      Q_ARG(QVariant, displayMenu.toJSON()));
            displayMenuChanged = false;
        }
    }

    // called after every frame, thread safe
    // synchronization between Qt threads
    virtual void sync(SignalSlotBase *b) {
        applyInterfaceAdditions(b);

        // loop
        worldUpdate = b->worldUpdate;
        loopStep = b->loopStep;
        b->loopStep = false;

        if (b->shouldReset) {
            b->shouldReset = false;
            if (scenarioResetLambda)
                    scenarioResetLambda(scenario);
            else    qDebug() << "Sorry this button does not do a thing. See function setScenarioResetLambda() if you want to change that";
        }

        guiCtrl = b->getGuiCtrl();

        // stats
        b->setStats(stats);
        b->statsChanged();

        // menu
        displayMenuToggled = b->displayMenuToggled;
        b->displayMenuToggled.clear();
        displayMenu.updateCheckedFromList(this, displayMenuToggled);
        if (displayMenuToggled.size() > 0) displayMenu.callAll(this);

        // mouse
        mouseClickedButtons = b->mouseClickedButtons;
        b->mouseClickedButtons &= Qt::NoButton;
        mouseDblClickedButtons = b->mouseDblClickedButtons;
        b->mouseDblClickedButtons &= Qt::NoButton;
        mousePrevPosition = mousePosition;
        mousePosition = b->lastMouseEvent.localPos();
        if (mouseClickedButtons > 0) {
            mousePrevPosition = mousePosition;
        }
        mousePressedButtons = b->lastMouseEvent.buttons();
        mouseWheel = b->mouseWheel;
        b->mouseWheel = 0;

        // keyboard
        keyPress = b->keyPress;
        for (auto &k : keyDown) {
            if (!b->keyDown.count(k)) keyUp.insert(k);
        }
        keyDown = b->keyDown;
        processEvents(b);
        b->keyPress.clear();
        keyUp.clear();
    }

    /***********************************
     *              EVENTS              *
     ***********************************/
    // events handling routine
    void processEvents(SignalSlotBase *b) {
        const vector<Qt::MouseButton> acceptedButtons = {
            {Qt::LeftButton, Qt::RightButton, Qt::MiddleButton}};
        // mouse drag (mouse down)
        for (const auto &b : acceptedButtons)
            if (mousePressedButtons.testFlag(b) && mouseDragMethods.count(b))
                mouseDragMethods[b](this);
        // mouse click
        for (const auto &b : acceptedButtons)
            if (mouseClickedButtons.testFlag(b) && mouseClickMethods.count(b))
                mouseClickMethods[b](this);
        // keyboard press (only once per key press)
        for (const auto &k : keyPress)
            if (keyPressMethods.count(k)) keyPressMethods.at(k)(this);
        // keyboard down (key is down)
        for (const auto &k : keyDown)
            if (keyDownMethods.count(k)) keyDownMethods.at(k)(this);
        // keyboard up (key is released)
        for (const auto &k : keyUp)
            if (keyUpMethods.count(k)) keyUpMethods.at(k)(this);

        // buttons
        for (const auto &bName : b->clickedButtons)
            if (buttons.count(bName)) buttons[bName].clicked(this);

        b->clickedButtons.clear();
    }

    /***************************************************
     * ** ** ** ** *         PAINT       * ** ** ** ** *
     **************************************************/

    /**
     * @brief main paint routine
     */
    virtual void paint() {
        viewMatrix = camera.getViewMatrix();
        projectionMatrix = camera.getProjectionMatrix((float)viewportSize.width() /
                                                      (float)viewportSize.height());

        // updating scenario
        if (loopStep || worldUpdate) {
            for (auto &f : hooks[Hooks::preLoop]) f(this);
            for (int i = 0; i < nbLoopsPerFrame; ++i) scenario.loop();
            if (!selectedCellStillExists()) selectedCell = nullptr;
            loopStep = false;
        }

        for (auto &f : hooks[Hooks::preDraw]) f(this);
        for (auto &s : paintStepsMethods) s.second(this);
        for (auto &f : hooks[Hooks::postDraw]) f(this);

        updateStats();
        if (window) {
            window->resetOpenGLState();
            window->update();
        }
    }

    /**
     * @brief Handles the update of various stats & variables, such as the number of frames
     * per seconds or the currently selected cell (check if it was'nt destroyed since last
     * frame)
     */
    void updateStats() {
        auto t1 = std::chrono::high_resolution_clock::now();
        std::chrono::duration<double> fpsDt = t1 - tfps;
        nbFramesSinceLastTick++;
        if (fpsDt.count() > fpsRefreshRate) {
            stats["fps"] = (double)nbFramesSinceLastTick / (double)fpsDt.count();
            nbFramesSinceLastTick = 0;
            tfps = chrono::high_resolution_clock::now();
        }
        stats["nbCells"] = QVariant((int)scenario.getWorld().cells.size());
        stats["nbUpdates"] = QVariant((int)scenario.getWorld().getNbUpdates());
        if (window) {
            window->resetOpenGLState();
        }
        std::chrono::duration<double> dv = t1 - t0;
        viewDt = dv.count();
        t0 = std::chrono::high_resolution_clock::now();
        camera.updatePosition(viewDt);
        ++frame;
    }

    /**
     * @brief  called on redim events
     *
     * @param s the new viewport size
     */
    void setViewportSize(const QSize &s) {
        viewportSize = s;
        screenScaleCoef = 1.0;  // window->devicePixelRatio();
        for (auto &sm : screenManagers) {
            sm->screenChanged(this);
        }
    }
=======
	std::map<Qt::Key, hook_t> keyDownMethods;
	std::map<Qt::Key, hook_t> keyUpMethods;
	std::map<Qt::Key, hook_t> keyPressMethods;
	std::map<Qt::MouseButton, hook_t> mouseDragMethods;
	std::map<Qt::MouseButton, hook_t> mouseClickMethods;
	std::map<QString, Button<R>> buttons;

	// this is just so we can store paint steps instances without making a mess
	std::map<QString, unique_ptr<PaintStep<R>>> paintSteps;

	// the actual paint steps method to be called
	std::map<int, hook_t> paintStepsMethods;

	bool paintStepsNeedsUpdate =
	    true;  // do we need to refresh the list of checkable paint steps?

	// screen managers might affect the display. Usually manipulate fbos
	// Inherit from paintStep because they also usually need to be called
	// during painting. Ex: screen space ambient oclusion defines some fbos,
	// makes operations on them and draw an object (a texture) to the screen.
	std::vector<ScreenManager<R> *> screenManagers;

	// init function for the renderer. Create all the defaults paint steps and
	// screen managers, initializes scenario and users additions.
	using psptr = std::unique_ptr<PaintStep<R>>;
	virtual void initialize(QQuickWindow *wdw) {
		MenuElement<R> cellsMenu = {
		    "Cells",
		    {
		        {"Mesh type",
		         elementType::exclusiveGroup,
		         {
		             {"None", false}, {"Centers only", false}, {"Sphere", true},
		         }},
		        {"Display connections", false},
		    }};

		this->window = wdw;
		viewportSize = QSize(static_cast<int>(wdw->width()), static_cast<int>(wdw->height()));
		GL = QOpenGLContext::currentContext()->functions();
		GL->initializeOpenGLFunctions();
		////////////////////////////////
		// list of default paint steps
		/////////////////////////////////
		paintSteps.emplace("MSAA", psptr(new MSAA<R>(this)));
		paintSteps.emplace("Skybox", psptr(new Skybox<R>()));
		paintSteps.emplace("SphereCells", psptr(new CellGroup<R>()));
		paintSteps.emplace("Connections", psptr(new ConnectionsGroup<R>()));
		paintSteps.emplace("SSAO", psptr(new SSAO<R>(this)));
		paintSteps.emplace("Blur", psptr(new MenuBlur<R>(this)));
		screenManagers.push_back(dynamic_cast<ScreenManager<R> *>(paintSteps["MSAA"].get()));
		screenManagers.push_back(dynamic_cast<ScreenManager<R> *>(paintSteps["SSAO"].get()));
		screenManagers.push_back(dynamic_cast<ScreenManager<R> *>(paintSteps["Blur"].get()));

		cellsMenu.onToggled = [&](R *r, MenuElement<R> *me) {
			if (me->isChecked()) {
				if (me->at("Mesh type").at("Sphere").isChecked()) {
					paintStepsMethods[10] = [&](R *r) {
						CellGroup<R> *cells =
						    dynamic_cast<CellGroup<R> *>(paintSteps["SphereCells"].get());
						cells->call(r, false);
					};
				} else if (me->at("Mesh type").at("Centers only").isChecked()) {
					paintStepsMethods[10] = [&](R *r) {
						CellGroup<R> *cells =
						    dynamic_cast<CellGroup<R> *>(paintSteps["SphereCells"].get());
						cells->call(r, true);
					};
				} else
					paintStepsMethods.erase(10);
			} else
				paintStepsMethods.erase(10);
		};

		cellsMenu.at("Display connections").onToggled = [&](R *r, MenuElement<R> *me) {
			if (me->isChecked()) {
				paintStepsMethods[17] = [&](R *r) {
					ConnectionsGroup<R> *connections =
					    dynamic_cast<ConnectionsGroup<R> *>(paintSteps["Connections"].get());
					connections->template draw<Cell>(
					    r->getScenario().getWorld().getConnectedCellsList(), r->getViewMatrix(),
					    r->getProjectionMatrix());
				};
			} else
				paintStepsMethods.erase(17);
		};
		MenuElement<R> ssaoPostproc = {"SSAO"};
		ssaoPostproc.onToggled = [&](R *r, MenuElement<R> *me) {
			if (me->isChecked()) {
				paintStepsMethods[1000000] = [&](R *r) { paintSteps["SSAO"]->call(r); };
			} else {
				paintStepsMethods[1000000] = [&](R *r) {
					dynamic_cast<SSAO<R> *>(paintSteps["SSAO"].get())->callDumb(r);
				};
			}
		};

		MenuElement<R> postProcMenu = {"Post processing", {ssaoPostproc}};
		displayMenu = {"Enabled elements", {cellsMenu, postProcMenu}};

		// non disablable elements
		paintStepsMethods[0] = [&](R *r) { paintSteps["MSAA"]->call(r); };
		paintStepsMethods[5] = [&](R *r) { paintSteps["Skybox"]->call(r); };
		paintStepsMethods[2000000] = [&](R *r) { paintSteps["Blur"]->call(r); };

		for (auto &f : hooks[Hooks::onLoad]) f(this);
		displayMenu.callAll(this);
	}
	// updates Interface Additions (new buttons, new menu, ...)
	void applyInterfaceAdditions(SignalSlotBase *b) {
		QObject *root = b->window();
		for (auto &b : buttons) {
			auto &bt = b.second;
			if (bt.needsToBeUpdated()) {
				QMetaObject::invokeMethod(root, "addButton", Q_ARG(QVariant, bt.getName()),
				                          Q_ARG(QVariant, bt.getMenu()),
				                          Q_ARG(QVariant, bt.getLabel()),
				                          Q_ARG(QVariant, bt.getColor()));
				bt.updateOK();
			}
		}
		if (displayMenuChanged) {
			QMetaObject::invokeMethod(root, "createDisplayMenu",
			                          Q_ARG(QVariant, displayMenu.toJSON()));
			displayMenuChanged = false;
		}
	}

	// called after every frame, thread safe
	// synchronization between Qt threads
	virtual void sync(SignalSlotBase *b) {
		applyInterfaceAdditions(b);

		// loop
		worldUpdate = b->worldUpdate;
		loopStep = b->loopStep;
		b->loopStep = false;

		guiCtrl = b->getGuiCtrl();

		// stats
		b->setStats(stats);
		b->statsChanged();

		// menu
		displayMenuToggled = b->displayMenuToggled;
		b->displayMenuToggled.clear();
		displayMenu.updateCheckedFromList(this, displayMenuToggled);
		if (displayMenuToggled.size() > 0) displayMenu.callAll(this);

		// mouse
		mouseClickedButtons = b->mouseClickedButtons;
		b->mouseClickedButtons &= Qt::NoButton;
		mouseDblClickedButtons = b->mouseDblClickedButtons;
		b->mouseDblClickedButtons &= Qt::NoButton;
		mousePrevPosition = mousePosition;
		mousePosition = b->lastMouseEvent.localPos();
		if (mouseClickedButtons > 0) {
			mousePrevPosition = mousePosition;
		}
		mousePressedButtons = b->lastMouseEvent.buttons();
		mouseWheel = b->mouseWheel;
		b->mouseWheel = 0;

		// keyboard
		keyPress = b->keyPress;
		for (auto &k : keyDown) {
			if (!b->keyDown.count(k)) keyUp.insert(k);
		}
		keyDown = b->keyDown;
		processEvents(b);
		b->keyPress.clear();
		keyUp.clear();
	}

	/***********************************
	 *              EVENTS              *
	 ***********************************/
	// events handling routine
	void processEvents(SignalSlotBase *b) {
		const vector<Qt::MouseButton> acceptedButtons = {
		    {Qt::LeftButton, Qt::RightButton, Qt::MiddleButton}};
		// mouse drag (mouse down)
		for (const auto &b : acceptedButtons)
			if (mousePressedButtons.testFlag(b) && mouseDragMethods.count(b))
				mouseDragMethods[b](this);
		// mouse click
		for (const auto &b : acceptedButtons)
			if (mouseClickedButtons.testFlag(b) && mouseClickMethods.count(b))
				mouseClickMethods[b](this);
		// keyboard press (only once per key press)
		for (const auto &k : keyPress)
			if (keyPressMethods.count(k)) keyPressMethods.at(k)(this);
		// keyboard down (key is down)
		for (const auto &k : keyDown)
			if (keyDownMethods.count(k)) keyDownMethods.at(k)(this);
		// keyboard up (key is released)
		for (const auto &k : keyUp)
			if (keyUpMethods.count(k)) keyUpMethods.at(k)(this);

		// buttons
		for (const auto &bName : b->clickedButtons)
			if (buttons.count(bName)) buttons[bName].clicked(this);

		b->clickedButtons.clear();
	}

	/***************************************************
	 * ** ** ** ** *         PAINT       * ** ** ** ** *
	 **************************************************/

	/**
	 * @brief main paint routine
	 */
	virtual void paint() {
		viewMatrix = camera.getViewMatrix();
		projectionMatrix = camera.getProjectionMatrix((float)viewportSize.width() /
		                                              (float)viewportSize.height());
		// updating scenario
		if (loopStep || worldUpdate) {
			for (auto &f : hooks[Hooks::preLoop]) f(this);
			for (int i = 0; i < nbLoopsPerFrame; ++i) scenario.loop();
			if (!selectedCellStillExists()) selectedCell = nullptr;
			loopStep = false;
		}

		for (auto &f : hooks[Hooks::preDraw]) f(this);
		 for (auto &s : paintStepsMethods) s.second(this);
		//auto s = this->getViewportSize() * this->getWindow()->devicePixelRatio() *
				 //this->getScreenScaleCoef();
		//GL->glViewport(0, 0, s.width(), s.height());
		//GL->glDepthMask(true);
		//GL->glClearColor(0.1, .4, 0.7, 1.0);
		//GL->glClear(GL_COLOR_BUFFER_BIT | GL_DEPTH_BUFFER_BIT);
		//GL->glEnable(GL_DEPTH_TEST);
		for (auto &f : hooks[Hooks::postDraw]) f(this);

		updateStats();
		if (window) {
			window->resetOpenGLState();
			window->update();
		}
	}

	/**
	 * @brief Handles the update of various stats & variables, such as the number of frames
	 * per seconds or the currently selected cell (check if it was'nt destroyed since last
	 * frame)
	 */
	void updateStats() {
		auto t1 = std::chrono::high_resolution_clock::now();
		std::chrono::duration<double> fpsDt = t1 - tfps;
		nbFramesSinceLastTick++;
		if (fpsDt.count() > fpsRefreshRate) {
			stats["fps"] = (double)nbFramesSinceLastTick / (double)fpsDt.count();
			nbFramesSinceLastTick = 0;
			tfps = chrono::high_resolution_clock::now();
		}
		stats["nbCells"] = QVariant((int)scenario.getWorld().cells.size());
		stats["nbUpdates"] = QVariant((int)scenario.getWorld().getNbUpdates());
		if (window) {
			window->resetOpenGLState();
		}
		std::chrono::duration<double> dv = t1 - t0;
		viewDt = dv.count();
		t0 = std::chrono::high_resolution_clock::now();
		camera.updatePosition(viewDt);
		++frame;
	}

	/**
	 * @brief  called on redim events
	 *
	 * @param s the new viewport size
	 */
	void setViewportSize(const QSize &s) {
		viewportSize = s;
		screenScaleCoef = 1.0;  // window->devicePixelRatio();
		for (auto &sm : screenManagers) {
			sm->screenChanged(this);
		}
	}
>>>>>>> 0cefe25f

 public:
    /**************************
     *           SET
     **************************/

    /**
     * @brief changes the frame buffer object currently in use
     *
     * @param fbo the new FBO
     */
    void setCurrentFBO(QOpenGLFramebufferObject *fbo) { currentFBO = fbo; }

    /**
     * @brief set the currently selected cell
     *
     * @param c a pointer to the cell to be considered selected
     */
    void setSelectedCell(Cell *c) { selectedCell = c; }

    /**
     * @brief sets the main window size
     *
     * @param s requested size
     */
    void setWindowSize(QSize s) { viewSize = s; }

    /**
     * @brief sets the main window position
     *
     * @param p requested position
     */
    void setWindowPosition(QPoint p) { viewPos = p; }

    /**
     * @brief Sets the main window's title
     *
     * @param t the title
     */
    void setWindowTitle(QString t) { viewName = t; }

    /**
     * @brief Sets the main window's icon path
     *
     * @param p path to the icon
     */
    void setWindowIconPath(QString p) { viewIcon = p; }

    /**
     * @brief pauses calls to the scenario loop
     */
    void pause() {
        worldUpdate = false;
        loopStep = false;
    }

    /**
     * @brief restarts calling the scenario loop at each frame
     */
    void play() { worldUpdate = true; }

    /**
     * @brief sets the number of times the loop method of the scenario must be called at
     * each frame. Defaults = 1.
     *
     * @param n
     */
    void setNbLoopsPerFrame(int n) { nbLoopsPerFrame = n; }

    /**************************
     *           GET
     **************************/

    /** @return the paint step at indexed by 'key' **/
    PaintStep<R> *getPaintStep(QString key) {
        auto p = paintSteps.find(key);
        if (p != paintSteps.end())
            return p->second.get();
        else
            return nullptr;
    }

    /**
     * @brief
     *
     * @return the current frame number
     */
    int getFrame() { return frame; }

    /**
     * @brief
     *
     * @return a reference to the scenario
     */
    Scenario &getScenario() { return scenario; }

    /**
     * @brief
     *
     * @return a reference to the current view matrix
     */
    const QMatrix4x4 &getViewMatrix() { return viewMatrix; }

    /**
     * @brief
     *
     * @return a reference to the current projection matrix
     */
    const QMatrix4x4 &getProjectionMatrix() { return projectionMatrix; }

    /**
     * @brief
     *
     * @return the time in seconds since the last frame
     */
    double getTimeSinceLastFrame() { return viewDt; }

    /**
     * @brief
     *
     * @return the current viewport size
     */
    QSize getViewportSize() { return viewportSize; }

    /**
     * @brief
     *
     * @return a reference to the camera instance
     */
    Camera &getCamera() { return camera; }

    /**
     * @brief
     *
     * @return a pointer to the currently selected cell. nullptr when none is selected
     */
    Cell *getSelectedCell() { return selectedCell; }

    /**
     * @brief
     *
     * @return a pointer to the current frame buffer object in use
     */
    QOpenGLFramebufferObject *getCurrentFBO() { return currentFBO; }

    /**
     * @brief
     *
     * @return the current screen scale coefficient (usually 1, sometimes 2 on retina
     * displays for ex.)
     */
    float getScreenScaleCoef() { return screenScaleCoef; }

    /**
     * @brief is mecacell running in fullscreen mode?
     *
     * @return
     */
    bool isFullscreen() { return fullscreenMode; }

    /**
     * @brief
     *
     * @return the width of the left side menu, in pixels
     */
    unsigned long getLeftMenuSize() { return leftMenuSize; }

    /**
     * @brief is the selected cell still in the world? (Could have been destroyed at the
     * previous frame)
     *
     * @return
     */
    bool selectedCellStillExists() {
        return (std::find(scenario.getWorld().cells.begin(), scenario.getWorld().cells.end(),
                          selectedCell) != scenario.getWorld().cells.end());
    }

    /**
     * @brief
     *
     * @return a pointer to the top-level menu element
     */
    MenuElement<R> *getDisplayMenu() { return &displayMenu; }

    /**
     * @brief adds a paint step that will be called at each frame. Paint steps contains raw
     * calls to the OpenGL API.
     *
     * @param priority is used to determine the calling order of all the paint steps (by
     * ascending order)
     * @param f the function (often a lambda) that takes a pointer to the viewer instance as
     * argument
     */
    void addPaintStepsMethods(int priority, hook_t f) {
        paintStepsMethods[priority] = std::move(f);
    }

    /**
     * @brief removes the paint steps at a given priority
     *
     * @param priority
     */
    void erasePaintStepsMethods(int priority) { paintStepsMethods.erase(priority); }

    /**
     * @brief
     *
     * @return the coordinates of the mouse pointer
     */
    QPointF getMousePosition() { return mousePosition; }

    /**
     * @brief
     *
     * @return the coordinates of the mouse pointer at previous frame
     */
    QPointF getPreviousMousePosition() { return mousePrevPosition; }

    /*************************
     *    UI ADDITIONS
     *************************/

    /**
     * @brief registers a plugin class instance. A plugin class is a class or struct that
     * contains 1 or more hooks methods. The system is identical to the mecacell's core
     * library plugin & hook system. Available hooks are:
     * - preLoad: called before the initialization of the viewer. No valid openGL context is
     * created yet.
     * - onLoad: called at the end of the init method. Menu is created and a valid openGL
     * context is initialized. Usefull hook to register interface additions (menu changes,
     * new buttons...), event processor (KeyDown, MouseClick, etc...)  or paint steps
     * method.
     * - preLoop: called just before the scenario's loop method.
     * - preDraw: called before the first paint step.
     * - postDraw: called after the first paint step.
     * All hooks take a pointer to the viewer instance as argument (type hook_t :
     * void(Viewer*) )
     * @tparam P plugin class type (implicit deduction should work just fine)
     * @param p the plugin class instance.
     */
    template <typename P, typename... Rest>
    void registerPlugins(P &&p, Rest &&... otherPlugins) {
        registerPlugin(std::forward<P>(p));
        registerPlugins(std::forward<Rest>(otherPlugins)...);
    }
    void registerPlugins() {}  /// end of recursion

    /**
     * @brief registers a method f to call when the Key k is pushed down
     *
     * @param k
     * @param f
     */
    void addKeyDownMethod(Qt::Key k, hook_t f) { keyDownMethods[k] = f; }

    /**
     * @brief registers a method f to call when the Key k is released
     *
     * @param k
     * @param f
     */
    void addKeyUpMethod(Qt::Key k, hook_t f) { keyUpMethods[k] = f; }

    /**
     * @brief registers a method f to call when the Key k is pressed (down + up)
     *
     * @param k
     * @param f
     */
    void addKeyPressMethod(Qt::Key k, hook_t f) { keyPressMethods[k] = f; }

    /**
     * @brief registers a method f to call when the mouse button b is dragged
     *
     * @param
     * @param f
     */
    void addMouseDragMethod(Qt::MouseButton b, hook_t f) { mouseDragMethods[b] = f; }

    /**
     * @brief registers a method f to call when the mouse button b is clicked
     *
     * @param b
     * @param f
     */
    void addMouseClickMethod(Qt::MouseButton b, hook_t f) { mouseClickMethods[b] = f; }

    /**
     * @brief adds a Button instance to the viewer
     *
     * @param b the button instance
     *
     * @return
     */
    Button<R> *addButton(Button<R> b) {
        buttons[b.getName()] = b;
        return &buttons[b.getName()];
    }

    /**
     * @brief adds and constructs a button
     *
     * @param name the name opf the button (so it can be accesses later)
     * @param menu in which menu should this button appear?
     * @param label the initial label
     * @param onClicked a function that will be called when the button is clicked.
     *
     * @return
     */
    Button<R> *addButton(std::string name, std::string menu, std::string label,
                         std::function<void(R *, Button<R> *)> onClicked) {
        Button<R> b(QString::fromStdString(name), QString::fromStdString(menu),
                    QString::fromStdString(label), onClicked);
        buttons[QString::fromStdString(name)] = b;
        return &buttons[b.getName()];
    }

    /**
     * @brief
     *
     * @param name the name of the button
     *
     * @return a pointer to the requested button, nullptr if not found
     */
    Button<R> *getButton(std::string name) {
        if (buttons.count(QString::fromStdString(name)))
            return &buttons[QString::fromStdString(name)];
        return nullptr;
    }

    /**
     * @brief
     *
     * @return a pointer to the underlying QWindow's instance
     */
    QQuickWindow *getWindow() { return window; }

    /**
     * @brief
     *
     * @return a pointer to the main view
     */
    QQuickWindow *getMainView() { return view; }

    /**
     * @brief
     *
     * @return a pointer to the underlying QQmlApplicationEngine's instance
     */
    QQmlApplicationEngine *getEngine() { return engine; }

    /**
     * @brief the method to call when starting the view.
     *
     * @return app's error code
     */
    int exec(int argc = 0, char **argv = nullptr) {
        QGuiApplication app(argc, argv);
        app.setQuitOnLastWindowClosed(true);

        qmlRegisterType<SignalSlotBase>("SceneGraphRendering", 1, 0, "Renderer");
        engine = new QQmlApplicationEngine((QUrl("qrc:/main.qml")));

        QObject *root = engine->rootObjects().first();

        view = qobject_cast<QQuickWindow *>(root);
        view->setFlags(Qt::Window | Qt::CustomizeWindowHint | Qt::WindowMinMaxButtonsHint |
                       Qt::WindowTitleHint | Qt::WindowCloseButtonHint |
                       Qt::WindowFullscreenButtonHint);
        SignalSlotBase *ssb = root->findChild<SignalSlotBase *>("renderer");

        engine->rootContext()->setContextProperty("glview", ssb);
        ssb->init(this);

        // Set user preferences
        view->setPosition(viewPos);
        if (!viewSize.isNull()) view->resize(viewSize);
        view->setIcon(QIcon(viewIcon));
        view->setTitle(viewName);

        view->show();
        for (auto &f : hooks[Hooks::preLoad]) f(this);
        QObject::connect(view, SIGNAL(closing(QQuickCloseEvent *)), &app, SLOT(quit()));

        if (scenarioResetLambda)
            scenarioResetLambda(scenario);

        return app.exec();
    }
};
}
#endif<|MERGE_RESOLUTION|>--- conflicted
+++ resolved
@@ -31,36 +31,36 @@
 #include "utilities/mousemanager.hpp"
 
 namespace MecacellViewer {
-template <typename S> class Viewer : public SignalSlotRenderer {
-    friend class SignalSlotBase;
+template <typename Scenario> class Viewer : public SignalSlotRenderer {
+	friend class SignalSlotBase;
 
  public:
-    using Scenario = S;
-    using World = typename Scenario::World;
-    using Cell = typename World::cell_t;
-    using Vec = decltype(((Cell *)nullptr)->getPosition());
-    using R = Viewer<Scenario>;
-    using hook_s = void(R *);
-    using ButtonType = Button<R>;
-
-    DECLARE_HOOK(preLoad, preLoop, preDraw, postDraw, onLoad)
-
-    const std::map<QString, int> defaultPaintStepPriorities {
-        {           "Mesh type", 10      },
-        { "Display connections", 17      },
-        {                "SSAO", 1000000 },
-        {                "MSAA", 0       },
-        {              "Skybox", 5       },
-        {                "Blur", 2000000 }
-    };
-
-    /**
-     * @brief register a single hook method. cf registerPlugins()
-     *
-     * @param h hook type (same name as hook method)
-     * @param f the actual hook
-     */
-    void registerHook(const Hooks &h, hook_t f) { hooks[h].push_back(f); }
+	using World =
+	    typename remove_reference<decltype(((Scenario *)nullptr)->getWorld())>::type;
+	using Cell = typename World::cell_t;
+	using Vec = decltype(((Cell *)nullptr)->getPosition());
+	using R = Viewer<Scenario>;
+	using hook_s = void(R *);
+	using ButtonType = Button<R>;
+
+	DECLARE_HOOK(preLoad, preLoop, preDraw, postDraw, onLoad)
+
+    	const std::map<QString, int> defaultPaintStepPriorities {
+		{           "Mesh type", 10      },
+		{ "Display connections", 17      },
+		{                "SSAO", 1000000 },
+		{                "MSAA", 0       },
+		{              "Skybox", 5       },
+		{                "Blur", 2000000 }
+    	};
+
+	/**
+	 * @brief register a single hook method. cf registerPlugins()
+	 *
+	 * @param h hook type (same name as hook method)
+	 * @param f the actual hook
+	 */
+	void registerHook(const Hooks &h, hook_t f) { hooks[h].push_back(f); }
 
 
     void setScenarioResetLambda (std::function<void(Scenario &sc)> f) {
@@ -69,67 +69,67 @@
 
     std::function<void(Scenario &sc)> scenarioResetLambda;
 
-    Viewer(Scenario &sc) : scenario(sc) {
+	Viewer(Scenario &sc) : scenario(sc) {
 #if __APPLE__
 #include "TargetConditionals.h"
 #if TARGET_OS_MAC
-        // compatibility profile (Qt's default) is not available on mac os...
-        // we have to use a core profile
-        QSurfaceFormat f;
-        f.setProfile(QSurfaceFormat::CoreProfile);
-        f.setVersion(3, 3);
-        f.setAlphaBufferSize(8);
-        f.setRenderableType(QSurfaceFormat::OpenGL);
-        QSurfaceFormat::setDefaultFormat(f);
+		// compatibility profile (Qt's default) is not available on mac os...
+		// we have to use a core profile
+		QSurfaceFormat f;
+		f.setProfile(QSurfaceFormat::CoreProfile);
+		f.setVersion(3, 3);
+		f.setAlphaBufferSize(8);
+		f.setRenderableType(QSurfaceFormat::OpenGL);
+		QSurfaceFormat::setDefaultFormat(f);
 #endif
 #endif
-        registerPlugin(km);
-        registerPlugin(mm);
-    };
-    // default "plugins"
-    KeyboardManager km;
-    MouseManager mm;
-
-    Scenario &scenario;
-
-    int frame = 0;
-    int nbLoopsPerFrame = 1;
-
-    // Visual elements & config
-    Camera camera;
-    float screenScaleCoef = 1.0;
-    bool fullscreenMode = false;
-    unsigned long leftMenuSize = 200;
-    QOpenGLFramebufferObject *currentFBO = nullptr;
-    QSize viewportSize;
-    QMatrix4x4 viewMatrix, projectionMatrix;
-
-    // Events
-    int mouseWheel = 0;
-    QPointF mousePosition, mousePrevPosition;
-    QFlags<Qt::MouseButtons> mouseClickedButtons, mouseDblClickedButtons,
-        mousePressedButtons;
-    std::set<Qt::Key> keyDown, keyUp, keyPress;
-
-    // Stats
-    std::chrono::time_point<std::chrono::high_resolution_clock> t0, tfps;
-    double viewDt;
-    int nbFramesSinceLastTick = 0;
-    unsigned long currentFrameNumber = 0;
-    Cell *selectedCell = nullptr;
-    bool worldUpdate = false;
-    bool loopStep = false;
-    double fpsRefreshRate = 0.4;
-    QVariantMap guiCtrl, stats;
-    QList<QVariant> enabledPaintSteps;
-    std::vector<std::pair<QList<QVariant>, bool>> displayMenuToggled;
-
-    MenuElement<R> displayMenu;
-    bool displayMenuChanged = true;
-    ColorMode currentColorMode = color_normal;
-
-    QQuickWindow *view;
-    QQmlApplicationEngine *engine;
+		registerPlugin(km);
+		registerPlugin(mm);
+	};
+	// default "plugins"
+	KeyboardManager km;
+	MouseManager mm;
+
+	Scenario &scenario;
+
+	int frame = 0;
+	int nbLoopsPerFrame = 1;
+
+	// Visual elements & config
+	Camera camera;
+	float screenScaleCoef = 1.0;
+	bool fullscreenMode = false;
+	unsigned long leftMenuSize = 200;
+	QOpenGLFramebufferObject *currentFBO = nullptr;
+	QSize viewportSize;
+	QMatrix4x4 viewMatrix, projectionMatrix;
+
+	// Events
+	int mouseWheel = 0;
+	QPointF mousePosition, mousePrevPosition;
+	QFlags<Qt::MouseButtons> mouseClickedButtons, mouseDblClickedButtons,
+	    mousePressedButtons;
+	std::set<Qt::Key> keyDown, keyUp, keyPress;
+
+	// Stats
+	std::chrono::time_point<std::chrono::high_resolution_clock> t0, tfps;
+	double viewDt;
+	int nbFramesSinceLastTick = 0;
+	unsigned long currentFrameNumber = 0;
+	Cell *selectedCell = nullptr;
+	bool worldUpdate = false;
+	bool loopStep = false;
+	double fpsRefreshRate = 0.4;
+	QVariantMap guiCtrl, stats;
+	QList<QVariant> enabledPaintSteps;
+	std::vector<std::pair<QList<QVariant>, bool>> displayMenuToggled;
+
+	MenuElement<R> displayMenu;
+	bool displayMenuChanged = true;
+	ColorMode currentColorMode = color_normal;
+
+	QQuickWindow *view;
+	QQmlApplicationEngine *engine;
 
     QSize viewSize{800, 600};
     QPoint viewPos{0, 0};
@@ -137,64 +137,63 @@
     QString viewName = "Mecacell Viewer";
 
 
-    CellRenderer_t
+//    CellRenderer_t
 
 
  private:
-<<<<<<< HEAD
-    std::map<Qt::Key, hook_t> keyDownMethods;
-    std::map<Qt::Key, hook_t> keyUpMethods;
-    std::map<Qt::Key, hook_t> keyPressMethods;
-    std::map<Qt::MouseButton, hook_t> mouseDragMethods;
-    std::map<Qt::MouseButton, hook_t> mouseClickMethods;
-    std::map<QString, Button<R>> buttons;
-
-    // this is just so we can store paint steps instances without making a mess
-    std::map<QString, unique_ptr<PaintStep<R>>> paintSteps;
-
-    // the actual paint steps method to be called
-    std::map<int, hook_t> paintStepsMethods;
-
-    bool paintStepsNeedsUpdate =
-        true;  // do we need to refresh the list of checkable paint steps?
-
-    // screen managers might affect the display. Usually manipulate fbos
-    // Inherit from paintStep because they also usually need to be called
-    // during painting. Ex: screen space ambient oclusion defines some fbos,
-    // makes operations on them and draw an object (a texture) to the screen.
-    std::vector<ScreenManager<R> *> screenManagers;
-
-    // init function for the renderer. Create all the defaults paint steps and
-    // screen managers, initializes scenario and users additions.
-    virtual void initialize(QQuickWindow *wdw) {
-        using psptr = std::unique_ptr<PaintStep<R>>;
-        MenuElement<R> cellsMenu = {
-            "Cells",
-            {
-                {"Mesh type",
-                 elementType::exclusiveGroup,
-                 {
-                     {"None", false}, {"Centers only", false}, {"Sphere", true},
-                 }},
-                {"Display connections", false},
-            }};
-
-        this->window = wdw;
-        viewportSize = QSize(static_cast<int>(wdw->width()), static_cast<int>(wdw->height()));
-        GL = QOpenGLContext::currentContext()->functions();
-        GL->initializeOpenGLFunctions();
-        ////////////////////////////////
-        // list of default paint steps
-        /////////////////////////////////
-        paintSteps.emplace("MSAA", psptr(new MSAA<R>(this)));
-        paintSteps.emplace("Skybox", psptr(new Skybox<R>()));
-        paintSteps.emplace("SphereCells", psptr(new CellGroup<R>()));
-        paintSteps.emplace("Connections", psptr(new ConnectionsGroup<R>()));
-        paintSteps.emplace("SSAO", psptr(new SSAO<R>(this)));
-        paintSteps.emplace("Blur", psptr(new MenuBlur<R>(this)));
-        screenManagers.push_back(dynamic_cast<ScreenManager<R> *>(paintSteps["MSAA"].get()));
-        screenManagers.push_back(dynamic_cast<ScreenManager<R> *>(paintSteps["SSAO"].get()));
-        screenManagers.push_back(dynamic_cast<ScreenManager<R> *>(paintSteps["Blur"].get()));
+	std::map<Qt::Key, hook_t> keyDownMethods;
+	std::map<Qt::Key, hook_t> keyUpMethods;
+	std::map<Qt::Key, hook_t> keyPressMethods;
+	std::map<Qt::MouseButton, hook_t> mouseDragMethods;
+	std::map<Qt::MouseButton, hook_t> mouseClickMethods;
+	std::map<QString, Button<R>> buttons;
+
+	// this is just so we can store paint steps instances without making a mess
+	std::map<QString, unique_ptr<PaintStep<R>>> paintSteps;
+
+	// the actual paint steps method to be called
+	std::map<int, hook_t> paintStepsMethods;
+
+	bool paintStepsNeedsUpdate =
+	    true;  // do we need to refresh the list of checkable paint steps?
+
+	// screen managers might affect the display. Usually manipulate fbos
+	// Inherit from paintStep because they also usually need to be called
+	// during painting. Ex: screen space ambient oclusion defines some fbos,
+	// makes operations on them and draw an object (a texture) to the screen.
+	std::vector<ScreenManager<R> *> screenManagers;
+
+	// init function for the renderer. Create all the defaults paint steps and
+	// screen managers, initializes scenario and users additions.
+	using psptr = std::unique_ptr<PaintStep<R>>;
+	virtual void initialize(QQuickWindow *wdw) {
+		MenuElement<R> cellsMenu = {
+		    "Cells",
+		    {
+		        {"Mesh type",
+		         elementType::exclusiveGroup,
+		         {
+		             {"None", false}, {"Centers only", false}, {"Sphere", true},
+		         }},
+		        {"Display connections", false},
+		    }};
+
+		this->window = wdw;
+		viewportSize = QSize(static_cast<int>(wdw->width()), static_cast<int>(wdw->height()));
+		GL = QOpenGLContext::currentContext()->functions();
+		GL->initializeOpenGLFunctions();
+		////////////////////////////////
+		// list of default paint steps
+		/////////////////////////////////
+		paintSteps.emplace("MSAA", psptr(new MSAA<R>(this)));
+		paintSteps.emplace("Skybox", psptr(new Skybox<R>()));
+		paintSteps.emplace("SphereCells", psptr(new CellGroup<R>()));
+		paintSteps.emplace("Connections", psptr(new ConnectionsGroup<R>()));
+		paintSteps.emplace("SSAO", psptr(new SSAO<R>(this)));
+		paintSteps.emplace("Blur", psptr(new MenuBlur<R>(this)));
+		screenManagers.push_back(dynamic_cast<ScreenManager<R> *>(paintSteps["MSAA"].get()));
+		screenManagers.push_back(dynamic_cast<ScreenManager<R> *>(paintSteps["SSAO"].get()));
+		screenManagers.push_back(dynamic_cast<ScreenManager<R> *>(paintSteps["Blur"].get()));
 
         cellsMenu.onToggled = [&](R*, MenuElement<R> *me) {
             int priority = defaultPaintStepPriorities.at("Mesh type");
@@ -242,297 +241,13 @@
             }
         };
 
-        MenuElement<R> postProcMenu = {"Post processing", {ssaoPostproc}};
-        displayMenu = {"Enabled elements", {cellsMenu, postProcMenu}};
+		MenuElement<R> postProcMenu = {"Post processing", {ssaoPostproc}};
+		displayMenu = {"Enabled elements", {cellsMenu, postProcMenu}};
 
         // non disablable elements
         paintStepsMethods[defaultPaintStepPriorities.at("MSAA")] = [&](R *r) { paintSteps["MSAA"]->call(r); };
         paintStepsMethods[defaultPaintStepPriorities.at("Skybox")] = [&](R *r) { paintSteps["Skybox"]->call(r); };
         paintStepsMethods[defaultPaintStepPriorities.at("Blur")] = [&](R *r) { paintSteps["Blur"]->call(r); };
-
-        for (auto &f : hooks[Hooks::onLoad]) f(this);
-        displayMenu.callAll(this);
-    }
-    // updates Interface Additions (new buttons, new menu, ...)
-    void applyInterfaceAdditions(SignalSlotBase *b) {
-        QObject *root = b->window();
-        for (auto &b : buttons) {
-            auto &bt = b.second;
-            if (bt.needsToBeUpdated()) {
-                QMetaObject::invokeMethod(root, "addButton", Q_ARG(QVariant, bt.getName()),
-                                          Q_ARG(QVariant, bt.getMenu()),
-                                          Q_ARG(QVariant, bt.getLabel()),
-                                          Q_ARG(QVariant, bt.getColor()));
-                bt.updateOK();
-            }
-        }
-        if (displayMenuChanged) {
-            QMetaObject::invokeMethod(root, "createDisplayMenu",
-                                      Q_ARG(QVariant, displayMenu.toJSON()));
-            displayMenuChanged = false;
-        }
-    }
-
-    // called after every frame, thread safe
-    // synchronization between Qt threads
-    virtual void sync(SignalSlotBase *b) {
-        applyInterfaceAdditions(b);
-
-        // loop
-        worldUpdate = b->worldUpdate;
-        loopStep = b->loopStep;
-        b->loopStep = false;
-
-        if (b->shouldReset) {
-            b->shouldReset = false;
-            if (scenarioResetLambda)
-                    scenarioResetLambda(scenario);
-            else    qDebug() << "Sorry this button does not do a thing. See function setScenarioResetLambda() if you want to change that";
-        }
-
-        guiCtrl = b->getGuiCtrl();
-
-        // stats
-        b->setStats(stats);
-        b->statsChanged();
-
-        // menu
-        displayMenuToggled = b->displayMenuToggled;
-        b->displayMenuToggled.clear();
-        displayMenu.updateCheckedFromList(this, displayMenuToggled);
-        if (displayMenuToggled.size() > 0) displayMenu.callAll(this);
-
-        // mouse
-        mouseClickedButtons = b->mouseClickedButtons;
-        b->mouseClickedButtons &= Qt::NoButton;
-        mouseDblClickedButtons = b->mouseDblClickedButtons;
-        b->mouseDblClickedButtons &= Qt::NoButton;
-        mousePrevPosition = mousePosition;
-        mousePosition = b->lastMouseEvent.localPos();
-        if (mouseClickedButtons > 0) {
-            mousePrevPosition = mousePosition;
-        }
-        mousePressedButtons = b->lastMouseEvent.buttons();
-        mouseWheel = b->mouseWheel;
-        b->mouseWheel = 0;
-
-        // keyboard
-        keyPress = b->keyPress;
-        for (auto &k : keyDown) {
-            if (!b->keyDown.count(k)) keyUp.insert(k);
-        }
-        keyDown = b->keyDown;
-        processEvents(b);
-        b->keyPress.clear();
-        keyUp.clear();
-    }
-
-    /***********************************
-     *              EVENTS              *
-     ***********************************/
-    // events handling routine
-    void processEvents(SignalSlotBase *b) {
-        const vector<Qt::MouseButton> acceptedButtons = {
-            {Qt::LeftButton, Qt::RightButton, Qt::MiddleButton}};
-        // mouse drag (mouse down)
-        for (const auto &b : acceptedButtons)
-            if (mousePressedButtons.testFlag(b) && mouseDragMethods.count(b))
-                mouseDragMethods[b](this);
-        // mouse click
-        for (const auto &b : acceptedButtons)
-            if (mouseClickedButtons.testFlag(b) && mouseClickMethods.count(b))
-                mouseClickMethods[b](this);
-        // keyboard press (only once per key press)
-        for (const auto &k : keyPress)
-            if (keyPressMethods.count(k)) keyPressMethods.at(k)(this);
-        // keyboard down (key is down)
-        for (const auto &k : keyDown)
-            if (keyDownMethods.count(k)) keyDownMethods.at(k)(this);
-        // keyboard up (key is released)
-        for (const auto &k : keyUp)
-            if (keyUpMethods.count(k)) keyUpMethods.at(k)(this);
-
-        // buttons
-        for (const auto &bName : b->clickedButtons)
-            if (buttons.count(bName)) buttons[bName].clicked(this);
-
-        b->clickedButtons.clear();
-    }
-
-    /***************************************************
-     * ** ** ** ** *         PAINT       * ** ** ** ** *
-     **************************************************/
-
-    /**
-     * @brief main paint routine
-     */
-    virtual void paint() {
-        viewMatrix = camera.getViewMatrix();
-        projectionMatrix = camera.getProjectionMatrix((float)viewportSize.width() /
-                                                      (float)viewportSize.height());
-
-        // updating scenario
-        if (loopStep || worldUpdate) {
-            for (auto &f : hooks[Hooks::preLoop]) f(this);
-            for (int i = 0; i < nbLoopsPerFrame; ++i) scenario.loop();
-            if (!selectedCellStillExists()) selectedCell = nullptr;
-            loopStep = false;
-        }
-
-        for (auto &f : hooks[Hooks::preDraw]) f(this);
-        for (auto &s : paintStepsMethods) s.second(this);
-        for (auto &f : hooks[Hooks::postDraw]) f(this);
-
-        updateStats();
-        if (window) {
-            window->resetOpenGLState();
-            window->update();
-        }
-    }
-
-    /**
-     * @brief Handles the update of various stats & variables, such as the number of frames
-     * per seconds or the currently selected cell (check if it was'nt destroyed since last
-     * frame)
-     */
-    void updateStats() {
-        auto t1 = std::chrono::high_resolution_clock::now();
-        std::chrono::duration<double> fpsDt = t1 - tfps;
-        nbFramesSinceLastTick++;
-        if (fpsDt.count() > fpsRefreshRate) {
-            stats["fps"] = (double)nbFramesSinceLastTick / (double)fpsDt.count();
-            nbFramesSinceLastTick = 0;
-            tfps = chrono::high_resolution_clock::now();
-        }
-        stats["nbCells"] = QVariant((int)scenario.getWorld().cells.size());
-        stats["nbUpdates"] = QVariant((int)scenario.getWorld().getNbUpdates());
-        if (window) {
-            window->resetOpenGLState();
-        }
-        std::chrono::duration<double> dv = t1 - t0;
-        viewDt = dv.count();
-        t0 = std::chrono::high_resolution_clock::now();
-        camera.updatePosition(viewDt);
-        ++frame;
-    }
-
-    /**
-     * @brief  called on redim events
-     *
-     * @param s the new viewport size
-     */
-    void setViewportSize(const QSize &s) {
-        viewportSize = s;
-        screenScaleCoef = 1.0;  // window->devicePixelRatio();
-        for (auto &sm : screenManagers) {
-            sm->screenChanged(this);
-        }
-    }
-=======
-	std::map<Qt::Key, hook_t> keyDownMethods;
-	std::map<Qt::Key, hook_t> keyUpMethods;
-	std::map<Qt::Key, hook_t> keyPressMethods;
-	std::map<Qt::MouseButton, hook_t> mouseDragMethods;
-	std::map<Qt::MouseButton, hook_t> mouseClickMethods;
-	std::map<QString, Button<R>> buttons;
-
-	// this is just so we can store paint steps instances without making a mess
-	std::map<QString, unique_ptr<PaintStep<R>>> paintSteps;
-
-	// the actual paint steps method to be called
-	std::map<int, hook_t> paintStepsMethods;
-
-	bool paintStepsNeedsUpdate =
-	    true;  // do we need to refresh the list of checkable paint steps?
-
-	// screen managers might affect the display. Usually manipulate fbos
-	// Inherit from paintStep because they also usually need to be called
-	// during painting. Ex: screen space ambient oclusion defines some fbos,
-	// makes operations on them and draw an object (a texture) to the screen.
-	std::vector<ScreenManager<R> *> screenManagers;
-
-	// init function for the renderer. Create all the defaults paint steps and
-	// screen managers, initializes scenario and users additions.
-	using psptr = std::unique_ptr<PaintStep<R>>;
-	virtual void initialize(QQuickWindow *wdw) {
-		MenuElement<R> cellsMenu = {
-		    "Cells",
-		    {
-		        {"Mesh type",
-		         elementType::exclusiveGroup,
-		         {
-		             {"None", false}, {"Centers only", false}, {"Sphere", true},
-		         }},
-		        {"Display connections", false},
-		    }};
-
-		this->window = wdw;
-		viewportSize = QSize(static_cast<int>(wdw->width()), static_cast<int>(wdw->height()));
-		GL = QOpenGLContext::currentContext()->functions();
-		GL->initializeOpenGLFunctions();
-		////////////////////////////////
-		// list of default paint steps
-		/////////////////////////////////
-		paintSteps.emplace("MSAA", psptr(new MSAA<R>(this)));
-		paintSteps.emplace("Skybox", psptr(new Skybox<R>()));
-		paintSteps.emplace("SphereCells", psptr(new CellGroup<R>()));
-		paintSteps.emplace("Connections", psptr(new ConnectionsGroup<R>()));
-		paintSteps.emplace("SSAO", psptr(new SSAO<R>(this)));
-		paintSteps.emplace("Blur", psptr(new MenuBlur<R>(this)));
-		screenManagers.push_back(dynamic_cast<ScreenManager<R> *>(paintSteps["MSAA"].get()));
-		screenManagers.push_back(dynamic_cast<ScreenManager<R> *>(paintSteps["SSAO"].get()));
-		screenManagers.push_back(dynamic_cast<ScreenManager<R> *>(paintSteps["Blur"].get()));
-
-		cellsMenu.onToggled = [&](R *r, MenuElement<R> *me) {
-			if (me->isChecked()) {
-				if (me->at("Mesh type").at("Sphere").isChecked()) {
-					paintStepsMethods[10] = [&](R *r) {
-						CellGroup<R> *cells =
-						    dynamic_cast<CellGroup<R> *>(paintSteps["SphereCells"].get());
-						cells->call(r, false);
-					};
-				} else if (me->at("Mesh type").at("Centers only").isChecked()) {
-					paintStepsMethods[10] = [&](R *r) {
-						CellGroup<R> *cells =
-						    dynamic_cast<CellGroup<R> *>(paintSteps["SphereCells"].get());
-						cells->call(r, true);
-					};
-				} else
-					paintStepsMethods.erase(10);
-			} else
-				paintStepsMethods.erase(10);
-		};
-
-		cellsMenu.at("Display connections").onToggled = [&](R *r, MenuElement<R> *me) {
-			if (me->isChecked()) {
-				paintStepsMethods[17] = [&](R *r) {
-					ConnectionsGroup<R> *connections =
-					    dynamic_cast<ConnectionsGroup<R> *>(paintSteps["Connections"].get());
-					connections->template draw<Cell>(
-					    r->getScenario().getWorld().getConnectedCellsList(), r->getViewMatrix(),
-					    r->getProjectionMatrix());
-				};
-			} else
-				paintStepsMethods.erase(17);
-		};
-		MenuElement<R> ssaoPostproc = {"SSAO"};
-		ssaoPostproc.onToggled = [&](R *r, MenuElement<R> *me) {
-			if (me->isChecked()) {
-				paintStepsMethods[1000000] = [&](R *r) { paintSteps["SSAO"]->call(r); };
-			} else {
-				paintStepsMethods[1000000] = [&](R *r) {
-					dynamic_cast<SSAO<R> *>(paintSteps["SSAO"].get())->callDumb(r);
-				};
-			}
-		};
-
-		MenuElement<R> postProcMenu = {"Post processing", {ssaoPostproc}};
-		displayMenu = {"Enabled elements", {cellsMenu, postProcMenu}};
-
-		// non disablable elements
-		paintStepsMethods[0] = [&](R *r) { paintSteps["MSAA"]->call(r); };
-		paintStepsMethods[5] = [&](R *r) { paintSteps["Skybox"]->call(r); };
-		paintStepsMethods[2000000] = [&](R *r) { paintSteps["Blur"]->call(r); };
 
 		for (auto &f : hooks[Hooks::onLoad]) f(this);
 		displayMenu.callAll(this);
@@ -566,6 +281,13 @@
 		worldUpdate = b->worldUpdate;
 		loopStep = b->loopStep;
 		b->loopStep = false;
+
+		if (b->shouldReset) {
+		    b->shouldReset = false;
+		    if (scenarioResetLambda)
+		            scenarioResetLambda(scenario);
+		    else    qDebug() << "Sorry this button does not do a thing. See function setScenarioResetLambda() if you want to change that";
+		}
 
 		guiCtrl = b->getGuiCtrl();
 
@@ -656,14 +378,7 @@
 		}
 
 		for (auto &f : hooks[Hooks::preDraw]) f(this);
-		 for (auto &s : paintStepsMethods) s.second(this);
-		//auto s = this->getViewportSize() * this->getWindow()->devicePixelRatio() *
-				 //this->getScreenScaleCoef();
-		//GL->glViewport(0, 0, s.width(), s.height());
-		//GL->glDepthMask(true);
-		//GL->glClearColor(0.1, .4, 0.7, 1.0);
-		//GL->glClear(GL_COLOR_BUFFER_BIT | GL_DEPTH_BUFFER_BIT);
-		//GL->glEnable(GL_DEPTH_TEST);
+		for (auto &s : paintStepsMethods) s.second(this);
 		for (auto &f : hooks[Hooks::postDraw]) f(this);
 
 		updateStats();
@@ -711,40 +426,40 @@
 			sm->screenChanged(this);
 		}
 	}
->>>>>>> 0cefe25f
 
  public:
-    /**************************
-     *           SET
-     **************************/
-
-    /**
-     * @brief changes the frame buffer object currently in use
-     *
-     * @param fbo the new FBO
-     */
-    void setCurrentFBO(QOpenGLFramebufferObject *fbo) { currentFBO = fbo; }
-
-    /**
-     * @brief set the currently selected cell
-     *
-     * @param c a pointer to the cell to be considered selected
-     */
-    void setSelectedCell(Cell *c) { selectedCell = c; }
-
-    /**
-     * @brief sets the main window size
-     *
-     * @param s requested size
-     */
-    void setWindowSize(QSize s) { viewSize = s; }
-
-    /**
-     * @brief sets the main window position
-     *
-     * @param p requested position
-     */
-    void setWindowPosition(QPoint p) { viewPos = p; }
+	/**************************
+	 *           SET
+	 **************************/
+
+	/**
+	 * @brief changes the frame buffer object currently in use
+	 *
+	 * @param fbo the new FBO
+	 */
+	void setCurrentFBO(QOpenGLFramebufferObject *fbo) { currentFBO = fbo; }
+
+	/**
+	 * @brief set the currently selected cell
+	 *
+	 * @param c a pointer to the cell to be considered selected
+	 */
+	void setSelectedCell(Cell *c) { selectedCell = c; }
+
+	/**
+	 * @brief sets the main window size
+	 *
+	 * @param s requested size
+	 */
+	void setWindowSize(QSize s) { viewSize = s; }
+
+	/**
+	 * @brief sets the main window position
+	 *
+	 * @param p requested position
+	 */
+	void setWindowPosition(QPoint p) { viewPos = p; }
+
 
     /**
      * @brief Sets the main window's title
@@ -760,329 +475,329 @@
      */
     void setWindowIconPath(QString p) { viewIcon = p; }
 
-    /**
-     * @brief pauses calls to the scenario loop
-     */
-    void pause() {
-        worldUpdate = false;
-        loopStep = false;
-    }
-
-    /**
-     * @brief restarts calling the scenario loop at each frame
-     */
-    void play() { worldUpdate = true; }
-
-    /**
-     * @brief sets the number of times the loop method of the scenario must be called at
-     * each frame. Defaults = 1.
-     *
-     * @param n
-     */
-    void setNbLoopsPerFrame(int n) { nbLoopsPerFrame = n; }
-
-    /**************************
-     *           GET
-     **************************/
-
-    /** @return the paint step at indexed by 'key' **/
-    PaintStep<R> *getPaintStep(QString key) {
-        auto p = paintSteps.find(key);
-        if (p != paintSteps.end())
-            return p->second.get();
-        else
-            return nullptr;
-    }
-
-    /**
-     * @brief
-     *
-     * @return the current frame number
-     */
-    int getFrame() { return frame; }
-
-    /**
-     * @brief
-     *
-     * @return a reference to the scenario
-     */
-    Scenario &getScenario() { return scenario; }
-
-    /**
-     * @brief
-     *
-     * @return a reference to the current view matrix
-     */
-    const QMatrix4x4 &getViewMatrix() { return viewMatrix; }
-
-    /**
-     * @brief
-     *
-     * @return a reference to the current projection matrix
-     */
-    const QMatrix4x4 &getProjectionMatrix() { return projectionMatrix; }
-
-    /**
-     * @brief
-     *
-     * @return the time in seconds since the last frame
-     */
-    double getTimeSinceLastFrame() { return viewDt; }
-
-    /**
-     * @brief
-     *
-     * @return the current viewport size
-     */
-    QSize getViewportSize() { return viewportSize; }
-
-    /**
-     * @brief
-     *
-     * @return a reference to the camera instance
-     */
-    Camera &getCamera() { return camera; }
-
-    /**
-     * @brief
-     *
-     * @return a pointer to the currently selected cell. nullptr when none is selected
-     */
-    Cell *getSelectedCell() { return selectedCell; }
-
-    /**
-     * @brief
-     *
-     * @return a pointer to the current frame buffer object in use
-     */
-    QOpenGLFramebufferObject *getCurrentFBO() { return currentFBO; }
-
-    /**
-     * @brief
-     *
-     * @return the current screen scale coefficient (usually 1, sometimes 2 on retina
-     * displays for ex.)
-     */
-    float getScreenScaleCoef() { return screenScaleCoef; }
-
-    /**
-     * @brief is mecacell running in fullscreen mode?
-     *
-     * @return
-     */
-    bool isFullscreen() { return fullscreenMode; }
-
-    /**
-     * @brief
-     *
-     * @return the width of the left side menu, in pixels
-     */
-    unsigned long getLeftMenuSize() { return leftMenuSize; }
-
-    /**
-     * @brief is the selected cell still in the world? (Could have been destroyed at the
-     * previous frame)
-     *
-     * @return
-     */
-    bool selectedCellStillExists() {
-        return (std::find(scenario.getWorld().cells.begin(), scenario.getWorld().cells.end(),
-                          selectedCell) != scenario.getWorld().cells.end());
-    }
-
-    /**
-     * @brief
-     *
-     * @return a pointer to the top-level menu element
-     */
-    MenuElement<R> *getDisplayMenu() { return &displayMenu; }
-
-    /**
-     * @brief adds a paint step that will be called at each frame. Paint steps contains raw
-     * calls to the OpenGL API.
-     *
-     * @param priority is used to determine the calling order of all the paint steps (by
-     * ascending order)
-     * @param f the function (often a lambda) that takes a pointer to the viewer instance as
-     * argument
-     */
-    void addPaintStepsMethods(int priority, hook_t f) {
-        paintStepsMethods[priority] = std::move(f);
-    }
-
-    /**
-     * @brief removes the paint steps at a given priority
-     *
-     * @param priority
-     */
-    void erasePaintStepsMethods(int priority) { paintStepsMethods.erase(priority); }
-
-    /**
-     * @brief
-     *
-     * @return the coordinates of the mouse pointer
-     */
-    QPointF getMousePosition() { return mousePosition; }
-
-    /**
-     * @brief
-     *
-     * @return the coordinates of the mouse pointer at previous frame
-     */
-    QPointF getPreviousMousePosition() { return mousePrevPosition; }
-
-    /*************************
-     *    UI ADDITIONS
-     *************************/
-
-    /**
-     * @brief registers a plugin class instance. A plugin class is a class or struct that
-     * contains 1 or more hooks methods. The system is identical to the mecacell's core
-     * library plugin & hook system. Available hooks are:
-     * - preLoad: called before the initialization of the viewer. No valid openGL context is
-     * created yet.
-     * - onLoad: called at the end of the init method. Menu is created and a valid openGL
-     * context is initialized. Usefull hook to register interface additions (menu changes,
-     * new buttons...), event processor (KeyDown, MouseClick, etc...)  or paint steps
-     * method.
-     * - preLoop: called just before the scenario's loop method.
-     * - preDraw: called before the first paint step.
-     * - postDraw: called after the first paint step.
-     * All hooks take a pointer to the viewer instance as argument (type hook_t :
-     * void(Viewer*) )
-     * @tparam P plugin class type (implicit deduction should work just fine)
-     * @param p the plugin class instance.
-     */
-    template <typename P, typename... Rest>
-    void registerPlugins(P &&p, Rest &&... otherPlugins) {
-        registerPlugin(std::forward<P>(p));
-        registerPlugins(std::forward<Rest>(otherPlugins)...);
-    }
-    void registerPlugins() {}  /// end of recursion
-
-    /**
-     * @brief registers a method f to call when the Key k is pushed down
-     *
-     * @param k
-     * @param f
-     */
-    void addKeyDownMethod(Qt::Key k, hook_t f) { keyDownMethods[k] = f; }
-
-    /**
-     * @brief registers a method f to call when the Key k is released
-     *
-     * @param k
-     * @param f
-     */
-    void addKeyUpMethod(Qt::Key k, hook_t f) { keyUpMethods[k] = f; }
-
-    /**
-     * @brief registers a method f to call when the Key k is pressed (down + up)
-     *
-     * @param k
-     * @param f
-     */
-    void addKeyPressMethod(Qt::Key k, hook_t f) { keyPressMethods[k] = f; }
-
-    /**
-     * @brief registers a method f to call when the mouse button b is dragged
-     *
-     * @param
-     * @param f
-     */
-    void addMouseDragMethod(Qt::MouseButton b, hook_t f) { mouseDragMethods[b] = f; }
-
-    /**
-     * @brief registers a method f to call when the mouse button b is clicked
-     *
-     * @param b
-     * @param f
-     */
-    void addMouseClickMethod(Qt::MouseButton b, hook_t f) { mouseClickMethods[b] = f; }
-
-    /**
-     * @brief adds a Button instance to the viewer
-     *
-     * @param b the button instance
-     *
-     * @return
-     */
-    Button<R> *addButton(Button<R> b) {
-        buttons[b.getName()] = b;
-        return &buttons[b.getName()];
-    }
-
-    /**
-     * @brief adds and constructs a button
-     *
-     * @param name the name opf the button (so it can be accesses later)
-     * @param menu in which menu should this button appear?
-     * @param label the initial label
-     * @param onClicked a function that will be called when the button is clicked.
-     *
-     * @return
-     */
-    Button<R> *addButton(std::string name, std::string menu, std::string label,
-                         std::function<void(R *, Button<R> *)> onClicked) {
-        Button<R> b(QString::fromStdString(name), QString::fromStdString(menu),
-                    QString::fromStdString(label), onClicked);
-        buttons[QString::fromStdString(name)] = b;
-        return &buttons[b.getName()];
-    }
-
-    /**
-     * @brief
-     *
-     * @param name the name of the button
-     *
-     * @return a pointer to the requested button, nullptr if not found
-     */
-    Button<R> *getButton(std::string name) {
-        if (buttons.count(QString::fromStdString(name)))
-            return &buttons[QString::fromStdString(name)];
-        return nullptr;
-    }
-
-    /**
-     * @brief
-     *
-     * @return a pointer to the underlying QWindow's instance
-     */
-    QQuickWindow *getWindow() { return window; }
-
-    /**
-     * @brief
-     *
-     * @return a pointer to the main view
-     */
-    QQuickWindow *getMainView() { return view; }
-
-    /**
-     * @brief
-     *
-     * @return a pointer to the underlying QQmlApplicationEngine's instance
-     */
-    QQmlApplicationEngine *getEngine() { return engine; }
-
-    /**
-     * @brief the method to call when starting the view.
-     *
-     * @return app's error code
-     */
-    int exec(int argc = 0, char **argv = nullptr) {
-        QGuiApplication app(argc, argv);
-        app.setQuitOnLastWindowClosed(true);
-
-        qmlRegisterType<SignalSlotBase>("SceneGraphRendering", 1, 0, "Renderer");
-        engine = new QQmlApplicationEngine((QUrl("qrc:/main.qml")));
-
-        QObject *root = engine->rootObjects().first();
-
-        view = qobject_cast<QQuickWindow *>(root);
-        view->setFlags(Qt::Window | Qt::CustomizeWindowHint | Qt::WindowMinMaxButtonsHint |
-                       Qt::WindowTitleHint | Qt::WindowCloseButtonHint |
-                       Qt::WindowFullscreenButtonHint);
-        SignalSlotBase *ssb = root->findChild<SignalSlotBase *>("renderer");
+	/**
+	 * @brief pauses calls to the scenario loop
+	 */
+	void pause() {
+		worldUpdate = false;
+		loopStep = false;
+	}
+
+	/**
+	 * @brief restarts calling the scenario loop at each frame
+	 */
+	void play() { worldUpdate = true; }
+
+	/**
+	 * @brief sets the number of times the loop method of the scenario must be called at
+	 * each frame. Defaults = 1.
+	 *
+	 * @param n
+	 */
+	void setNbLoopsPerFrame(int n) { nbLoopsPerFrame = n; }
+
+	/**************************
+	 *           GET
+	 **************************/
+
+	/** @return the paint step at indexed by 'key' **/
+	PaintStep<R> *getPaintStep(QString key) {
+		auto p = paintSteps.find(key);
+		if (p != paintSteps.end())
+			return p->second.get();
+		else
+			return nullptr;
+	}
+
+	/**
+	 * @brief
+	 *
+	 * @return the current frame number
+	 */
+	int getFrame() { return frame; }
+
+	/**
+	 * @brief
+	 *
+	 * @return a reference to the scenario
+	 */
+	Scenario &getScenario() { return scenario; }
+
+	/**
+	 * @brief
+	 *
+	 * @return a reference to the current view matrix
+	 */
+	const QMatrix4x4 &getViewMatrix() { return viewMatrix; }
+
+	/**
+	 * @brief
+	 *
+	 * @return a reference to the current projection matrix
+	 */
+	const QMatrix4x4 &getProjectionMatrix() { return projectionMatrix; }
+
+	/**
+	 * @brief
+	 *
+	 * @return the time in seconds since the last frame
+	 */
+	double getTimeSinceLastFrame() { return viewDt; }
+
+	/**
+	 * @brief
+	 *
+	 * @return the current viewport size
+	 */
+	QSize getViewportSize() { return viewportSize; }
+
+	/**
+	 * @brief
+	 *
+	 * @return a reference to the camera instance
+	 */
+	Camera &getCamera() { return camera; }
+
+	/**
+	 * @brief
+	 *
+	 * @return a pointer to the currently selected cell. nullptr when none is selected
+	 */
+	Cell *getSelectedCell() { return selectedCell; }
+
+	/**
+	 * @brief
+	 *
+	 * @return a pointer to the current frame buffer object in use
+	 */
+	QOpenGLFramebufferObject *getCurrentFBO() { return currentFBO; }
+
+	/**
+	 * @brief
+	 *
+	 * @return the current screen scale coefficient (usually 1, sometimes 2 on retina
+	 * displays for ex.)
+	 */
+	float getScreenScaleCoef() { return screenScaleCoef; }
+
+	/**
+	 * @brief is mecacell running in fullscreen mode?
+	 *
+	 * @return
+	 */
+	bool isFullscreen() { return fullscreenMode; }
+
+	/**
+	 * @brief
+	 *
+	 * @return the width of the left side menu, in pixels
+	 */
+	unsigned long getLeftMenuSize() { return leftMenuSize; }
+
+	/**
+	 * @brief is the selected cell still in the world? (Could have been destroyed at the
+	 * previous frame)
+	 *
+	 * @return
+	 */
+	bool selectedCellStillExists() {
+		return (std::find(scenario.getWorld().cells.begin(), scenario.getWorld().cells.end(),
+		                  selectedCell) != scenario.getWorld().cells.end());
+	}
+
+	/**
+	 * @brief
+	 *
+	 * @return a pointer to the top-level menu element
+	 */
+	MenuElement<R> *getDisplayMenu() { return &displayMenu; }
+
+	/**
+	 * @brief adds a paint step that will be called at each frame. Paint steps contains raw
+	 * calls to the OpenGL API.
+	 *
+	 * @param priority is used to determine the calling order of all the paint steps (by
+	 * ascending order)
+	 * @param f the function (often a lambda) that takes a pointer to the viewer instance as
+	 * argument
+	 */
+	void addPaintStepsMethods(int priority, hook_t f) {
+		paintStepsMethods[priority] = std::move(f);
+	}
+
+	/**
+	 * @brief removes the paint steps at a given priority
+	 *
+	 * @param priority
+	 */
+	void erasePaintStepsMethods(int priority) { paintStepsMethods.erase(priority); }
+
+	/**
+	 * @brief
+	 *
+	 * @return the coordinates of the mouse pointer
+	 */
+	QPointF getMousePosition() { return mousePosition; }
+
+	/**
+	 * @brief
+	 *
+	 * @return the coordinates of the mouse pointer at previous frame
+	 */
+	QPointF getPreviousMousePosition() { return mousePrevPosition; }
+
+	/*************************
+	 *    UI ADDITIONS
+	 *************************/
+
+	/**
+	 * @brief registers a plugin class instance. A plugin class is a class or struct that
+	 * contains 1 or more hooks methods. The system is identical to the mecacell's core
+	 * library plugin & hook system. Available hooks are:
+	 * - preLoad: called before the initialization of the viewer. No valid openGL context is
+	 * created yet.
+	 * - onLoad: called at the end of the init method. Menu is created and a valid openGL
+	 * context is initialized. Usefull hook to register interface additions (menu changes,
+	 * new buttons...), event processor (KeyDown, MouseClick, etc...)  or paint steps
+	 * method.
+	 * - preLoop: called just before the scenario's loop method.
+	 * - preDraw: called before the first paint step.
+	 * - postDraw: called after the first paint step.
+	 * All hooks take a pointer to the viewer instance as argument (type hook_t :
+	 * void(Viewer*) )
+	 * @tparam P plugin class type (implicit deduction should work just fine)
+	 * @param p the plugin class instance.
+	 */
+	template <typename P, typename... Rest>
+	void registerPlugins(P &&p, Rest &&... otherPlugins) {
+		registerPlugin(std::forward<P>(p));
+		registerPlugins(std::forward<Rest>(otherPlugins)...);
+	}
+	void registerPlugins() {}  /// end of recursion
+
+	/**
+	 * @brief registers a method f to call when the Key k is pushed down
+	 *
+	 * @param k
+	 * @param f
+	 */
+	void addKeyDownMethod(Qt::Key k, hook_t f) { keyDownMethods[k] = f; }
+
+	/**
+	 * @brief registers a method f to call when the Key k is released
+	 *
+	 * @param k
+	 * @param f
+	 */
+	void addKeyUpMethod(Qt::Key k, hook_t f) { keyUpMethods[k] = f; }
+
+	/**
+	 * @brief registers a method f to call when the Key k is pressed (down + up)
+	 *
+	 * @param k
+	 * @param f
+	 */
+	void addKeyPressMethod(Qt::Key k, hook_t f) { keyPressMethods[k] = f; }
+
+	/**
+	 * @brief registers a method f to call when the mouse button b is dragged
+	 *
+	 * @param
+	 * @param f
+	 */
+	void addMouseDragMethod(Qt::MouseButton b, hook_t f) { mouseDragMethods[b] = f; }
+
+	/**
+	 * @brief registers a method f to call when the mouse button b is clicked
+	 *
+	 * @param b
+	 * @param f
+	 */
+	void addMouseClickMethod(Qt::MouseButton b, hook_t f) { mouseClickMethods[b] = f; }
+
+	/**
+	 * @brief adds a Button instance to the viewer
+	 *
+	 * @param b the button instance
+	 *
+	 * @return
+	 */
+	Button<R> *addButton(Button<R> b) {
+		buttons[b.getName()] = b;
+		return &buttons[b.getName()];
+	}
+
+	/**
+	 * @brief adds and constructs a button
+	 *
+	 * @param name the name opf the button (so it can be accesses later)
+	 * @param menu in which menu should this button appear?
+	 * @param label the initial label
+	 * @param onClicked a function that will be called when the button is clicked.
+	 *
+	 * @return
+	 */
+	Button<R> *addButton(std::string name, std::string menu, std::string label,
+	                     std::function<void(R *, Button<R> *)> onClicked) {
+		Button<R> b(QString::fromStdString(name), QString::fromStdString(menu),
+		            QString::fromStdString(label), onClicked);
+		buttons[QString::fromStdString(name)] = b;
+		return &buttons[b.getName()];
+	}
+
+	/**
+	 * @brief
+	 *
+	 * @param name the name of the button
+	 *
+	 * @return a pointer to the requested button, nullptr if not found
+	 */
+	Button<R> *getButton(std::string name) {
+		if (buttons.count(QString::fromStdString(name)))
+			return &buttons[QString::fromStdString(name)];
+		return nullptr;
+	}
+
+	/**
+	 * @brief
+	 *
+	 * @return a pointer to the underlying QWindow's instance
+	 */
+	QQuickWindow *getWindow() { return window; }
+
+	/**
+	 * @brief
+	 *
+	 * @return a pointer to the main view
+	 */
+	QQuickWindow *getMainView() { return view; }
+
+	/**
+	 * @brief
+	 *
+	 * @return a pointer to the underlying QQmlApplicationEngine's instance
+	 */
+	QQmlApplicationEngine *getEngine() { return engine; }
+
+	/**
+	 * @brief the method to call when starting the view.
+	 *
+	 * @return app's error code
+	 */
+	int exec(int argc = 0, char **argv = nullptr) {
+		QGuiApplication app(argc, argv);
+		app.setQuitOnLastWindowClosed(true);
+
+		qmlRegisterType<SignalSlotBase>("SceneGraphRendering", 1, 0, "Renderer");
+		engine = new QQmlApplicationEngine((QUrl("qrc:/main.qml")));
+
+		QObject *root = engine->rootObjects().first();
+
+		view = qobject_cast<QQuickWindow *>(root);
+		view->setFlags(Qt::Window | Qt::CustomizeWindowHint | Qt::WindowMinMaxButtonsHint |
+		               Qt::WindowTitleHint | Qt::WindowCloseButtonHint |
+		               Qt::WindowFullscreenButtonHint);
+		SignalSlotBase *ssb = root->findChild<SignalSlotBase *>("renderer");
 
         engine->rootContext()->setContextProperty("glview", ssb);
         ssb->init(this);
